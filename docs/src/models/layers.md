# Built-in Layer Types

If you started at the beginning of the guide, then you have already met the
basic [`Dense`](@ref) layer, and seen [`Chain`](@ref) for combining layers.
These core layers form the foundation of almost all neural networks.

The `Dense` exemplifies several features:

* It contains an an [activation function](@ref man-activations), which is broadcasted over the output. Because this broadcast can be fused with other operations, doing so is more efficient than applying the activation function separately.

* It take an `init` keyword, which accepts a function acting like `rand`. That is, `init(2,3,4)` should create an array of this size. Flux has [many such functions](@ref man-init-funcs) built-in. All make a CPU array, moved later with [`gpu`](@ref Flux.gpu) if desired.

* The bias vector is always initialised [`Flux.zeros32`](@ref). The keyword `bias=false` will turn this off, i.e. keeping the bias permanently zero.

* It is annotated with [`@functor`](@ref Functors.@functor), which means that [`params`](@ref Flux.params) will see the contents, and [`gpu`](@ref Flux.gpu) will move their arrays to the GPU.

By contrast, `Chain` itself contains no parameters, but connects other layers together.
The section on [dataflow layers](@ref man-dataflow-layers) introduces others like this.

## Fully Connected

```@docs
Dense
Flux.Bilinear
Flux.Scale
```

Perhaps `Scale` isn't quite fully connected, but it may be thought of as `Dense(Diagonal(s.weights), s.bias)`, and LinearAlgebra's `Diagonal` is a matrix which just happens to contain many zeros.

!!! compat "Flux ≤ 0.12"
    Old versions of Flux accepted only `Dense(in, out, act)` and not `Dense(in => out, act)`.
    This notation makes a `Pair` object. If you get an error like `MethodError: no method matching Dense(::Pair{Int64,Int64})`, this means that you should upgrade to Flux 0.13.


## Convolution Models

These layers are used to build convolutional neural networks (CNNs).

They all expect images in what is called WHCN order: a batch of 32 colour images, each 50 x 50 pixels, will have `size(x) == (50, 50, 3, 32)`. A single grayscale image might instead have `size(x) == (28, 28, 1, 1)`.

Besides images, 2D data, they also work with 1D data, where for instance stereo sound recording with 1000 samples might have `size(x) == (1000, 2, 1)`. They will also work with 3D data, `ndims(x) == 5`, where again the last two dimensions are channel and batch.

To understand how strides and padding work, the article by [Dumoulin & Visin](https://arxiv.org/abs/1603.07285) has great illustrations.

```@docs
Conv
Conv(weight::AbstractArray)
ConvTranspose
ConvTranspose(weight::AbstractArray)
CrossCor
CrossCor(weight::AbstractArray)
DepthwiseConv
SamePad
Flux.flatten
```

## MultiHeadAttention

The basic blocks needed to implement [Transformer](https://arxiv.org/abs/1706.03762) architectures. See also the functional counterparts
documented in NNlib's [Attention](@ref) section.

```@docs
MultiHeadAttention
``` 

### Pooling

These layers are commonly used after a convolution layer, and reduce the size of its output. They have no trainable parameters.

```@docs
AdaptiveMaxPool
MaxPool
GlobalMaxPool
AdaptiveMeanPool
MeanPool
GlobalMeanPool
```

## Upsampling

The opposite of pooling, these layers increase the size of an array. They have no trainable parameters. 

```@docs
Upsample
PixelShuffle
```

## Embedding Vectors

These layers accept an index, and return a vector (or several indices, and several vectors). The possible embedding vectors are learned parameters.

```@docs
Flux.Embedding
```

## [Dataflow Layers, or Containers](@id man-dataflow-layers)

The basic `Chain(F, G, H)` applies the layers it contains in sequence, equivalent to `H ∘ G ∘ F`. Flux has some other layers which contain layers, but connect them up in a more complicated way: `SkipConnection` allows ResNet's residual connection.

```@docs
Chain
Flux.activations
Maxout
SkipConnection
Parallel
<<<<<<< HEAD
Flux.Bilinear
Flux.Scale
Flux.Embedding
Flux.EmbeddingBag
=======
PairwiseFusion
```

## Recurrent Models

Much like the core layers above, but can be used to process sequence data (as well as other kinds of structured data).

```@docs
RNN
LSTM
GRU
GRUv3
Flux.Recur
Flux.reset!
>>>>>>> 45dddf62
```

## Normalisation & Regularisation

These layers don't affect the structure of the network but may improve training times or reduce overfitting. Some of them contain trainable parameters, while others do not.

```@docs
BatchNorm
Dropout
AlphaDropout
LayerNorm
InstanceNorm
GroupNorm
Flux.normalise
```

### Test vs. Train

Several normalisation layers behave differently under training and inference (testing). By default, Flux will automatically determine when a layer evaluation is part of training or inference. 

!!! warning
    This automatic train/test detection works best with Zygote, the default
    automatic differentiation package. It may not work with other packages
    such as Tracker, Yota, or ForwardDiff.

The functions `Flux.trainmode!` and `Flux.testmode!` let you manually specify which behaviour you want. When called on a model, they will place all layers within the model into the specified mode.

```@docs
Flux.testmode!
trainmode!
```<|MERGE_RESOLUTION|>--- conflicted
+++ resolved
@@ -91,6 +91,7 @@
 
 ```@docs
 Flux.Embedding
+Flux.EmbeddingBag
 ```
 
 ## [Dataflow Layers, or Containers](@id man-dataflow-layers)
@@ -103,12 +104,6 @@
 Maxout
 SkipConnection
 Parallel
-<<<<<<< HEAD
-Flux.Bilinear
-Flux.Scale
-Flux.Embedding
-Flux.EmbeddingBag
-=======
 PairwiseFusion
 ```
 
@@ -123,7 +118,6 @@
 GRUv3
 Flux.Recur
 Flux.reset!
->>>>>>> 45dddf62
 ```
 
 ## Normalisation & Regularisation
