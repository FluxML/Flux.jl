--- conflicted
+++ resolved
@@ -34,12 +34,9 @@
 
 These gradients are based on `x` and `y`. Flux works by instead taking gradients based on the weights and biases that make up the parameters of a model. 
 
-<<<<<<< HEAD
 
 Machine learning often can have *hundreds* of parameters, so Flux lets you work with collections of parameters, via the `params` functions. You can get the gradient of all parameters used in a program without explicitly passing them in.
 
-=======
->>>>>>> 283b13cd
 ```jldoctest basics
 julia> x = [2, 1];
 
