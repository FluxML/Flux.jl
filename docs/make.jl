--- conflicted
+++ resolved
@@ -1,13 +1,8 @@
 using Documenter, Flux, NNlib, Functors, MLUtils
 
 DocMeta.setdocmeta!(Flux, :DocTestSetup, :(using Flux); recursive = true)
-<<<<<<< HEAD
-makedocs(modules = [Flux, NNlib, Functors],
+makedocs(modules = [Flux, NNlib, Functors, MLUtils],
          doctest = false,
-=======
-makedocs(modules = [Flux, NNlib, Functors, MLUtils],
-         doctest = VERSION == v"1.5",
->>>>>>> 3c935ccc
          sitename = "Flux",
          pages = ["Home" => "index.md",
                   "Building Models" =>
