name = "Flux"
uuid = "587475ba-b771-5e3f-ad9e-33799f191a9c"
version = "0.14.14"

[deps]
Adapt = "79e6a3ab-5dfb-504d-930d-738a2a938a0e"
ChainRulesCore = "d360d2e6-b24c-11e9-a2a3-2a2ae2dbcce4"
Compat = "34da2185-b29b-5c13-b0c7-acf172513d20"
Functors = "d9f16b24-f501-4c13-a1f2-28368ffc5196"
LinearAlgebra = "37e2e46d-f89d-539d-b4ee-838fcccc9c8e"
MLUtils = "f1d291b0-491e-4a28-83b9-f70985020b54"
MacroTools = "1914dd2f-81c6-5fcd-8719-6d5c9610ff09"
NNlib = "872c559c-99b0-510c-b3b7-b6c96a88d5cd"
OneHotArrays = "0b1bfda6-eb8a-41d2-88d8-f5af5cad476f"
Optimisers = "3bd65402-5787-11e9-1adc-39752487f4e2"
Preferences = "21216c6a-2e73-6563-6e65-726566657250"
ProgressLogging = "33c8b6b6-d38a-422a-b730-caa89a2f386c"
Random = "9a3f8284-a2c9-5f02-9a11-845980a1fd5c"
Reexport = "189a3867-3050-52da-a836-e630ba90ab69"
SparseArrays = "2f01184e-e22b-5df5-ae63-d93ebab69eaf"
SpecialFunctions = "276daf66-3868-5448-9aa4-cd146d93841b"
Statistics = "10745b16-79ce-11e8-11f9-7d13ad32a3b2"
Zygote = "e88e6eb3-aa80-5325-afca-941959d7151f"

[weakdeps]
AMDGPU = "21141c5a-9bdb-4563-92ae-f87d6854732e"
CUDA = "052768ef-5323-5732-b1bb-66c8b64840ba"
Metal = "dde4c033-4e86-420c-a63e-0dd931031962"
cuDNN = "02a925ec-e4fe-4b08-9a7e-0d78e3d38ccd"

[extensions]
FluxAMDGPUExt = "AMDGPU"
FluxCUDAExt = "CUDA"
FluxCUDAcuDNNExt = ["CUDA", "cuDNN"]
FluxMetalExt = "Metal"

[compat]
AMDGPU = "0.7, 0.8"
Adapt = "3, 4"
CUDA = "4, 5"
ChainRulesCore = "1.12"
Compat = "4.10.0"
Enzyme = "0.11"
FiniteDifferences = "0.12"
Functors = "0.4"
MLUtils = "0.4"
MacroTools = "0.5"
Metal = "0.5, 1"
NNlib = "0.9.1"
OneHotArrays = "0.2.4"
Optimisers = "0.3.2"
Preferences = "1"
ProgressLogging = "0.1"
Reexport = "1.0"
SpecialFunctions = "2.1.2"
Statistics = "1"
Tracker = "0.2.33"
Zygote = "0.6.67"
cuDNN = "1"
julia = "1.9"

[extras]
AMDGPU = "21141c5a-9bdb-4563-92ae-f87d6854732e"
BSON = "fbb218c0-5317-5bc6-957e-2ee96dd4b1f0"
CUDA = "052768ef-5323-5732-b1bb-66c8b64840ba"
ComponentArrays = "b0b7db55-cfe3-40fc-9ded-d10e2dbeff66"
Documenter = "e30172f5-a6a5-5a46-863b-614d45cd2de4"
Enzyme = "7da242da-08ed-463a-9acd-ee780be4f1d9"
FillArrays = "1a297f60-69ca-5386-bcde-b61e274b549b"
FiniteDifferences = "26cc04aa-876d-5657-8c51-4c34ba976000"
IterTools = "c8e1da08-722c-5040-9ed9-7db0dc04731e"
LinearAlgebra = "37e2e46d-f89d-539d-b4ee-838fcccc9c8e"
Metal = "dde4c033-4e86-420c-a63e-0dd931031962"
Pkg = "44cfe95a-1eb2-52ea-b672-e2afdf69b78f"
Test = "8dfed614-e22c-5e08-85e1-65c5234f0b40"
Tracker = "9f7883ad-71c0-57eb-9f7f-b5c9e6d3789c"
cuDNN = "02a925ec-e4fe-4b08-9a7e-0d78e3d38ccd"

[targets]
<<<<<<< HEAD
test = ["Test", "Documenter", "IterTools", "LinearAlgebra", "FillArrays", "ComponentArrays", "BSON", "Pkg", "CUDA", "cuDNN", "Metal", "AMDGPU", "Tracker"]
=======
test = ["Test", "Documenter", "IterTools", "LinearAlgebra", "FillArrays", 
        "ComponentArrays", "BSON", "Pkg", "CUDA", "cuDNN", "Metal", "AMDGPU", 
        "Enzyme", "FiniteDifferences"]
>>>>>>> e103e20c
<|MERGE_RESOLUTION|>--- conflicted
+++ resolved
@@ -77,10 +77,6 @@
 cuDNN = "02a925ec-e4fe-4b08-9a7e-0d78e3d38ccd"
 
 [targets]
-<<<<<<< HEAD
-test = ["Test", "Documenter", "IterTools", "LinearAlgebra", "FillArrays", "ComponentArrays", "BSON", "Pkg", "CUDA", "cuDNN", "Metal", "AMDGPU", "Tracker"]
-=======
 test = ["Test", "Documenter", "IterTools", "LinearAlgebra", "FillArrays", 
         "ComponentArrays", "BSON", "Pkg", "CUDA", "cuDNN", "Metal", "AMDGPU", 
-        "Enzyme", "FiniteDifferences"]
->>>>>>> e103e20c
+        "Enzyme", "FiniteDifferences", "Tracker"]
