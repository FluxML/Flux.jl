--- conflicted
+++ resolved
@@ -33,14 +33,9 @@
 Functors = "0.3"
 MLUtils = "0.2"
 MacroTools = "0.5"
-<<<<<<< HEAD
-NNlib = "0.8.2"
-NNlibCUDA = "0.2"
-OneHotArrays = "0.1"
-=======
 NNlib = "0.8.9"
 NNlibCUDA = "0.2.4"
->>>>>>> a377cb06
+OneHotArrays = "0.1"
 Optimisers = "0.2.1"
 ProgressLogging = "0.1"
 Reexport = "0.2, 1.0"
