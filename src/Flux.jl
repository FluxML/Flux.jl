--- conflicted
+++ resolved
@@ -9,7 +9,8 @@
 
 @reexport using NNlib
 using MLUtils
-using Adapt, Functors, OneHotArrays
+using Adapt, OneHotArrays
+using Functors: Functors, fmap, fmapstructure
 
 using Optimisers: Optimisers, destructure, freeze!, thaw!, adjust!, trainables, update!
 import Optimisers: trainable
@@ -98,12 +99,6 @@
 using .Train
 using .Train: setup
 
-<<<<<<< HEAD
-=======
-using Adapt, OneHotArrays
-using Functors: Functors, fmap, fmapstructure
-
->>>>>>> e2b3f068
 include("utils.jl")
 include("functor.jl")
 
