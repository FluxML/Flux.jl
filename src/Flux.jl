--- conflicted
+++ resolved
@@ -13,13 +13,9 @@
   param, params, mapleaves
 
 using NNlib
-<<<<<<< HEAD
-export σ, sigmoid, relu, leakyrelu, elu, swish, softmax, logsoftmax,
-  conv2d, maxpool2d, avgpool2d, conv3d, maxpool3d, avgpool3d
-=======
 export σ, sigmoid, logσ, logsigmoid, relu, leakyrelu, elu, swish, softmax, logsoftmax,
-  conv2d, maxpool2d, avgpool2d
->>>>>>> 4035745f
+  conv2d, conv3d, maxpool2d, maxpool3d, avgpool2d, avgpool3d
+
 
 include("tracker/Tracker.jl")
 using .Tracker
