--- conflicted
+++ resolved
@@ -1,20 +1,4 @@
-<<<<<<< HEAD
 using Random
-=======
-# Adapted from Knet's src/data.jl (author: Deniz Yuret)
-using Random: AbstractRNG, shuffle!, GLOBAL_RNG
-
-struct DataLoader{D,R<:AbstractRNG}
-    data::D
-    batchsize::Int
-    nobs::Int
-    partial::Bool
-    imax::Int
-    indices::Vector{Int}
-    shuffle::Bool
-    rng::R
-end
->>>>>>> bd0d5551
 
 """
     DataLoader(data; batchsize=1, shuffle=false, partial=true, rng=GLOBAL_RNG)
@@ -71,10 +55,9 @@
         @assert size(datum.labels) == (2,)
     end
 """
-<<<<<<< HEAD
 struct DataLoader{F, T, D,S,L}
   channel::F
-  task::T
+  # task::T
   data::D
   iterator::S
   batchsize::Int
@@ -107,25 +90,6 @@
       else
         close(ch)
       end
-=======
-function DataLoader(data; batchsize=1, shuffle=false, partial=true, rng=GLOBAL_RNG)
-    batchsize > 0 || throw(ArgumentError("Need positive batchsize"))
-
-    n = _nobs(data)
-    if n < batchsize
-        @warn "Number of observations less than batchsize, decreasing the batchsize to $n"
-        batchsize = n
-    end
-    imax = partial ? n : n - batchsize + 1
-    DataLoader(data, batchsize, n, partial, imax, [1:n;], shuffle, rng)
-end
-
-@propagate_inbounds function Base.iterate(d::DataLoader, i=0)     # returns data in d.indices[i+1:i+batchsize]
-    i >= d.imax && return nothing
-    if d.shuffle && i == 0
-        shuffle!(d.rng, d.indices)
->>>>>>> bd0d5551
-    end
   end)
   schedule(t)
   DataLoader(ch, args, iterator, batchsize, batchdim, partial)
