import Base: +, -, *,/, reshape, broadcasted

"""
    Zeros()

Acts as a stand-in for an array of zeros that can be
used during training which is ignored by the optimisers.

Useful to turn bias off for a forward pass of a layer.

## Examples

```julia-repl
julia> bias_less_conv = Conv((2,2), 1=>3; bias = false)
Conv((2, 2), 1=>3)

julia> params(bias_less_conv) |> length
1

julia> bias_less_conv.bias
Flux.Zeros()
```
"""
mutable struct Zeros{T,N} <: AbstractArray{T,N}
  dims::NTuple{N,Int}
end

Zeros(::Type{T}, dims...) where T = Zeros{T,length(dims)}(dims)
Zeros(dims...) = Zeros(Bool, dims...)

Base.reshape(x::Zeros{T}, dims::Union{Colon,Int}...) where T = Zeros(T, Base._reshape_uncolon(x, dims)...)
Base.getindex(z::Zeros, args...) = error("Calling getindex on Zeros object, materialize to normal array or check for correctness")
# Base.getindex(z::Zeros{T}, args...) where T = zero(T)
Base.collect(x::Zeros{T}) where T = zeros(T, x.dims...)

Base.size(xs::Zeros) = xs.dims
Base.copyto!(a::Zeros, b::Zeros) = b

# Base.print_array(io::IO, z::Zeros{T}) where T = print(io, "Zeros object with size $(z.dims)")

Flux.CUDA.Adapt.adapt(to, x::Zeros) = x

@adjoint reshape(xs::Zeros{T}, dims...) where T =
                reshape(xs, dims...), _ -> nothing

# Define basic ops
for f in (:+, :-)
  @eval @inline function $f(a::Union{AbstractArray{<:Number}, Zeros}, b::Zeros)
    @assert size(a) == size(b) throw(DimensionMismatch("dimensions must match"))
    a
  end
end

+(a::Zeros, b::AbstractArray) = b + a
-(a::Zeros, b::AbstractArray) = -b + a

Base.copy(xs::Zeros{T,N}) where {T,N} = xs

for op in (:+, :-)
  @eval function broadcasted(::typeof($op), a::AbstractArray, b::Zeros)
    bs = Broadcast.broadcast_shape(size(a), size(b))
    size(a) == bs && return a
    sz = similar(a, bs)
    sz .= a
  end
end

broadcasted(::typeof(+), a::Zeros, b::AbstractArray) = broadcasted(+, b, a)
broadcasted(::typeof(-), a::Zeros, b::AbstractArray) = broadcasted(+, -b, a)

for op in (:+, :-)
  @eval @adjoint function Base.broadcasted(::typeof($op), a::AbstractArray{T,N}, b::Zeros{S,M}) where {T <: Number, S <: Number, N,M}
    Base.broadcasted($op, a, b), Δ -> begin
      dims = M > N ? tuple(setdiff(1:M, 1:N)...) : tuple(setdiff(1:N, 1:M)...)
      da = dims == tuple(1:N...) ? Δ : dropdims(sum(Δ, dims = dims), dims = dims)
      (nothing, da, nothing)
    end
  end
end

Base.sum(z::Zeros{T}) where T = zero(T)

for op in (:+, :-)
  @eval @adjoint function $op(a::AbstractArray{T,N}, b::Zeros{S,M}) where {T <: Number, S <: Number, N,M}
    $op(a, b), Δ -> begin
      (Δ, nothing)
    end
  end
end

# Some opportunities to avoid scalar indexing, intermediaries
# Since it replicates a little of what we expect Base to do,
# it should be possible to remove in the future, but for now,
# these help with performance.
<<<<<<< HEAD
broadcasted(::typeof(+), a::AbstractArray, b::Zeros{T,0}) where T = a
broadcasted(::typeof(+), a::Zeros{T,0}, b::AbstractArray) where T = b
broadcasted(::typeof(-), a::AbstractArray, b::Zeros{T,0}) where T = a
broadcasted(::typeof(-), a::Zeros{T,0}, b::AbstractArray) where T = -b
=======
broadcasted(::typeof(+), a::AbstractArray, b::Zeros) = a
broadcasted(::typeof(+), a::Zeros, b::AbstractArray) = b
broadcasted(::typeof(-), a::AbstractArray, b::Zeros) = a
broadcasted(::typeof(-), a::Zeros, b::AbstractArray) = -b
# Need adjoints for these or else the gradient w.r.t to the non-Zeros arg will be nothing as well
@adjoint broadcasted(::typeof(*), a::AbstractArray, b::Zeros) = zero(a), _ -> (nothing, zero(a), nothing)
@adjoint broadcasted(::typeof(*), a::Zeros, b::AbstractArray) = zero(b), _ -> (nothing, nothing, zero(b))
@adjoint broadcasted(::typeof(/), a::Zeros, b::AbstractArray) = zero(b), _ -> (nothing, nothing, zero(b))

# Pass-through for layer constructors
create_bias(weights::AbstractArray, bias::Flux.Zeros, dims::Integer...) = bias
>>>>>>> c99be6c0
<|MERGE_RESOLUTION|>--- conflicted
+++ resolved
@@ -92,21 +92,7 @@
 # Since it replicates a little of what we expect Base to do,
 # it should be possible to remove in the future, but for now,
 # these help with performance.
-<<<<<<< HEAD
 broadcasted(::typeof(+), a::AbstractArray, b::Zeros{T,0}) where T = a
 broadcasted(::typeof(+), a::Zeros{T,0}, b::AbstractArray) where T = b
 broadcasted(::typeof(-), a::AbstractArray, b::Zeros{T,0}) where T = a
-broadcasted(::typeof(-), a::Zeros{T,0}, b::AbstractArray) where T = -b
-=======
-broadcasted(::typeof(+), a::AbstractArray, b::Zeros) = a
-broadcasted(::typeof(+), a::Zeros, b::AbstractArray) = b
-broadcasted(::typeof(-), a::AbstractArray, b::Zeros) = a
-broadcasted(::typeof(-), a::Zeros, b::AbstractArray) = -b
-# Need adjoints for these or else the gradient w.r.t to the non-Zeros arg will be nothing as well
-@adjoint broadcasted(::typeof(*), a::AbstractArray, b::Zeros) = zero(a), _ -> (nothing, zero(a), nothing)
-@adjoint broadcasted(::typeof(*), a::Zeros, b::AbstractArray) = zero(b), _ -> (nothing, nothing, zero(b))
-@adjoint broadcasted(::typeof(/), a::Zeros, b::AbstractArray) = zero(b), _ -> (nothing, nothing, zero(b))
-
-# Pass-through for layer constructors
-create_bias(weights::AbstractArray, bias::Flux.Zeros, dims::Integer...) = bias
->>>>>>> c99be6c0
+broadcasted(::typeof(-), a::Zeros{T,0}, b::AbstractArray) where T = -b