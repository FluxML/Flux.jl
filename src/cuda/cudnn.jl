--- conflicted
+++ resolved
@@ -1,15 +1,9 @@
 using CuArrays: libcudnn
 using CuArrays.CUDNN: @check, handle, cudnnStatus_t, cudnnTensorDescriptor_t,
   cudnnBatchNormMode_t, cudnnHandle_t, cudnnDataType, TensorDesc, FilterDesc
-<<<<<<< HEAD
-=======
-
 import CuArrays.CUDAdrv: CuPtr, CU_NULL
 
->>>>>>> 3c1ac846
 using LinearAlgebra
-
-import ..Flux: data
 
 mutable struct DropoutDesc
   ptr::Ptr{Nothing}
