using Flux
using MacroTools: @forward

abstract type AbstractOptimiser end

const EPS = 1e-8

# TODO: should use weak refs

"""
    Descent(η = 0.1)

Classic gradient descent optimiser with learning rate `η`.
For each parameter `p` and its gradient `δp`, this runs `p -= η*δp`

# Parameters
- Learning rate (`η`): Amount by which gradients are discounted before updating
                       the weights.

# Examples
```julia
opt = Descent()

opt = Descent(0.3)

ps = Flux.params(model)

gs = gradient(ps) do
    loss(x, y)
end

Flux.Optimise.update!(opt, ps, gs)
```
"""
mutable struct Descent <: AbstractOptimiser
  eta::Float64
end

Descent() = Descent(0.1)

function apply!(o::Descent, x, Δ)
  Δ .*= o.eta
end

"""
    Momentum(η = 0.01, ρ = 0.9)

Gradient descent optimizer with learning rate `η` and momentum `ρ`.

# Parameters
- Learning rate (`η`): Amount by which gradients are discounted before updating
                       the weights.
- Momentum (`ρ`): Controls the acceleration of gradient descent in the
                  prominent direction, in effect damping oscillations.

# Examples
```julia
opt = Momentum()

opt = Momentum(0.01, 0.99)
```
"""
mutable struct Momentum <: AbstractOptimiser
  eta::Float64
  rho::Float64
  velocity::IdDict
end

Momentum(η = 0.01, ρ = 0.9) = Momentum(η, ρ, IdDict())

function apply!(o::Momentum, x, Δ)
  η, ρ = o.eta, o.rho
  v = get!(() -> zero(x), o.velocity, x)::typeof(x)
  @. v = ρ * v - η * Δ
  @. Δ = -v
end

"""
    Nesterov(η = 0.001, ρ = 0.9)

Gradient descent optimizer with learning rate `η` and Nesterov momentum `ρ`.

# Parameters
- Learning rate (`η`): Amount by which gradients are discounted before updating
                       the weights.
- Nesterov momentum (`ρ`): Controls the acceleration of gradient descent in the
                           prominent direction, in effect damping oscillations.

# Examples
```julia
opt = Nesterov()

opt = Nesterov(0.003, 0.95)
```
"""
mutable struct Nesterov <: AbstractOptimiser
  eta::Float64
  rho::Float64
  velocity::IdDict
end

Nesterov(η = 0.001, ρ = 0.9) = Nesterov(η, ρ, IdDict())

function apply!(o::Nesterov, x, Δ)
  η, ρ = o.eta, o.rho
  v = get!(() -> zero(x), o.velocity, x)::typeof(x)
  d = @. ρ^2 * v - (1+ρ) * η * Δ
  @. v = ρ*v - η*Δ
  @. Δ = -d
end

"""
<<<<<<< HEAD
    RMSProp(η = 0.001, ρ = 0.9, centered = false)
=======
    RMSProp(η = 0.001, ρ = 0.9, ϵ = $EPS)
>>>>>>> 1f82da4b

Optimizer using the
[RMSProp](https://www.cs.toronto.edu/~tijmen/csc321/slides/lecture_slides_lec6.pdf)
algorithm. Often a good choice for recurrent networks. Parameters other than learning rate
generally don't need tuning.

The [centerd version](https://arxiv.org/pdf/1308.0850v5.pdf) of RMSProp maintains a moving
average of the gradient to center the second order moment used for normalization.

# Parameters
- Learning rate (`η`): Amount by which gradients are discounted before updating
                       the weights.
- Momentum (`ρ`): Controls the acceleration of gradient descent in the
<<<<<<< HEAD
                  prominent direction, in effect dampening oscillations.
- Centered (`centered`): Whether to use the centered version of RMSProp.
=======
                  prominent direction, in effect damping oscillations.
>>>>>>> 1f82da4b

# Examples
```julia
opt = RMSProp()

opt = RMSProp(0.002, 0.95, true)
```
"""
mutable struct RMSProp <: AbstractOptimiser
  eta::Float64
  rho::Float64
<<<<<<< HEAD
  centered::Bool
  state::IdDict
end

RMSProp(η = 0.001, ρ = 0.9, centered = false) = RMSProp(η, ρ, centered, IdDict())

function apply!(o::RMSProp, x, Δ)
  η, ρ = o.eta, o.rho

  acc, Δ_ave = get!(o.state, x) do
    (zero(x), zero(x))
  end :: Tuple{typeof(x),typeof(x)}

  @. acc = ρ * acc + (1 - ρ) * Δ^2
  if o.centered
    @. Δ_ave = ρ * Δ_ave + (1 - ρ) * Δ
  end
  @. Δ *= η / (√(acc - Δ_ave^2) + ϵ)
=======
  epsilon::Float64
  acc::IdDict
end
RMSProp(η::Real = 0.001, ρ::Real = 0.9, ϵ::Real = EPS) = RMSProp(η, ρ, ϵ, IdDict())
RMSProp(η::Real, ρ::Real, acc::IdDict) = RMSProp(η, ρ, EPS, acc)

function apply!(o::RMSProp, x, Δ)
  η, ρ = o.eta, o.rho
  acc = get!(() -> zero(x), o.acc, x)::typeof(x)
  @. acc = ρ * acc + (1 - ρ) * Δ * conj(Δ)
  @. Δ *= η / (√acc + o.epsilon)
>>>>>>> 1f82da4b
end

"""
    ADAM(η = 0.001, β::Tuple = (0.9, 0.999), ϵ = $EPS)

[ADAM](https://arxiv.org/abs/1412.6980) optimiser.

# Parameters
- Learning rate (`η`): Amount by which gradients are discounted before updating
                       the weights.
- Decay of momentums (`β::Tuple`): Exponential decay for the first (β1) and the
                                   second (β2) momentum estimate.

# Examples
```julia
opt = ADAM()

opt = ADAM(0.001, (0.9, 0.8))
```
"""
mutable struct ADAM <: AbstractOptimiser
  eta::Float64
  beta::Tuple{Float64,Float64}
  epsilon::Float64
  state::IdDict{Any, Any}
end
ADAM(η::Real = 0.001, β::Tuple = (0.9, 0.999), ϵ::Real = EPS) = ADAM(η, β, ϵ, IdDict())
ADAM(η::Real, β::Tuple, state::IdDict) = ADAM(η, β, EPS, state)

function apply!(o::ADAM, x, Δ)
  η, β = o.eta, o.beta

  mt, vt, βp = get!(o.state, x) do
      (zero(x), zero(x), Float64[β[1], β[2]])
  end :: Tuple{typeof(x),typeof(x),Vector{Float64}}

  @. mt = β[1] * mt + (1 - β[1]) * Δ
  @. vt = β[2] * vt + (1 - β[2]) * Δ * conj(Δ)
  @. Δ =  mt / (1 - βp[1]) / (√(vt / (1 - βp[2])) + o.epsilon) * η
  βp .= βp .* β

  return Δ
end

"""
    RADAM(η = 0.001, β::Tuple = (0.9, 0.999), ϵ = $EPS)

[Rectified ADAM](https://arxiv.org/abs/1908.03265) optimizer.

# Parameters
- Learning rate (`η`): Amount by which gradients are discounted before updating
                       the weights.
- Decay of momentums (`β::Tuple`): Exponential decay for the first (β1) and the
                                   second (β2) momentum estimate.

# Examples
```julia
opt = RADAM()

opt = RADAM(0.001, (0.9, 0.8))
```
"""
mutable struct RADAM <: AbstractOptimiser
  eta::Float64
  beta::Tuple{Float64,Float64}
  epsilon::Float64
  state::IdDict{Any, Any}
end
RADAM(η::Real = 0.001, β::Tuple = (0.9, 0.999), ϵ::Real = EPS) = RADAM(η, β, ϵ, IdDict())
RADAM(η::Real, β::Tuple, state::IdDict) = RADAM(η, β, EPS, state)

function apply!(o::RADAM, x, Δ)
  η, β = o.eta, o.beta
  ρ∞ = 2/(1-β[2])-1

  mt, vt, βp, t = get!(o.state, x) do
      (zero(x), zero(x), Float64[β[1], β[2]], Ref(1))
  end :: Tuple{typeof(x),typeof(x),Vector{Float64},Base.RefValue{Int}}

  @. mt = β[1] * mt + (1 - β[1]) * Δ
  @. vt = β[2] * vt + (1 - β[2]) * Δ * conj(Δ)
  ρ = ρ∞ - 2t[] * βp[2] / (1 - βp[2])
  if ρ > 4
    r = sqrt((ρ-4)*(ρ-2)*ρ∞/((ρ∞-4)*(ρ∞-2)*ρ))
    @. Δ =  mt / (1 - βp[1]) / (√(vt / (1 - βp[2])) + o.epsilon) * η * r
  else
    @. Δ =  mt / (1 - βp[1]) * η
  end
  βp .= βp .* β
  t[] += 1

  return Δ
end

"""
    AdaMax(η = 0.001, β::Tuple = (0.9, 0.999), ϵ = $EPS)

[AdaMax](https://arxiv.org/abs/1412.6980) is a variant of ADAM based on the ∞-norm.

# Parameters
- Learning rate (`η`): Amount by which gradients are discounted before updating
                       the weights.
- Decay of momentums (`β::Tuple`): Exponential decay for the first (β1) and the
                                   second (β2) momentum estimate.

# Examples
```julia
opt = AdaMax()

opt = AdaMax(0.001, (0.9, 0.995))
```
"""
mutable struct AdaMax <: AbstractOptimiser
  eta::Float64
  beta::Tuple{Float64,Float64}
  epsilon::Float64
  state::IdDict{Any, Any}
end
AdaMax(η::Real = 0.001, β::Tuple = (0.9, 0.999), ϵ::Real = EPS) = AdaMax(η, β, ϵ, IdDict())
AdaMax(η::Real, β::Tuple, state::IdDict) = AdaMax(η, β, EPS, state)

function apply!(o::AdaMax, x, Δ)
  η, β = o.eta, o.beta

  mt, ut, βp = get!(o.state, x) do
      (zero(x), zero(x), Float64[β[1], β[2]])
  end :: Tuple{typeof(x),typeof(x),Vector{Float64}}

  @. mt = β[1] * mt + (1 - β[1]) * Δ
  @. ut = max(β[2] * ut, abs(Δ))
  @. Δ = (η/(1 - βp[1])) * mt/(ut + o.epsilon)
  βp .= βp .* β

  return Δ
end

"""
    OADAM(η = 0.0001, β::Tuple = (0.5, 0.9), ϵ = $EPS)

[OADAM](https://arxiv.org/abs/1711.00141) (Optimistic ADAM)
is a variant of ADAM adding an "optimistic" term suitable for adversarial training.

# Parameters
- Learning rate (`η`): Amount by which gradients are discounted before updating
                       the weights.
- Decay of momentums (`β::Tuple`): Exponential decay for the first (β1) and the
                                   second (β2) momentum estimate.

# Examples
```julia
opt = OADAM()

opt = OADAM(0.001, (0.9, 0.995))
```
"""
mutable struct OADAM <: AbstractOptimiser
  eta::Float64
  beta::Tuple{Float64,Float64}
  epsilon::Float64
  state::IdDict{Any, Any}
end
OADAM(η::Real = 0.001, β::Tuple = (0.5, 0.9), ϵ::Real = EPS) = OADAM(η, β, ϵ, IdDict())
OADAM(η::Real, β::Tuple, state::IdDict) = RMSProp(η, β, EPS, state)

function apply!(o::OADAM, x, Δ)
  η, β = o.eta, o.beta

  mt, vt, Δ_, βp = get!(o.state, x) do
      (zero(x), zero(x), zero(x), Float64[β[1], β[2]])
  end :: Tuple{typeof(x),typeof(x),typeof(x),Vector{Float64}}

  @. mt = β[1] * mt + (1 - β[1]) * Δ
  @. vt = β[2] * vt + (1 - β[2]) * Δ * conj(Δ)
  @. Δ = -Δ_
  @. Δ_ = η * mt / (1 - βp[1]) / (√(vt / (1 - βp[2])) + o.epsilon)
  @. Δ += 2Δ_
  βp .= βp .* β

  return Δ
end

"""
    ADAGrad(η = 0.1, ϵ = $EPS)

[ADAGrad](http://www.jmlr.org/papers/volume12/duchi11a/duchi11a.pdf) optimizer. It has
parameter specific learning rates based on how frequently it is updated.
Parameters don't need tuning.

# Parameters
- Learning rate (`η`): Amount by which gradients are discounted before updating
                       the weights.

# Examples
```julia
opt = ADAGrad()

opt = ADAGrad(0.001)
```
"""
mutable struct ADAGrad <: AbstractOptimiser
  eta::Float64
  epsilon::Float64
  acc::IdDict
end
ADAGrad(η::Real = 0.1, ϵ::Real = EPS) = ADAGrad(η, ϵ, IdDict())
ADAGrad(η::Real, state::IdDict) = ADAGrad(η, EPS, state)

function apply!(o::ADAGrad, x, Δ)
  η = o.eta
  acc = get!(() -> fill!(similar(x), o.epsilon), o.acc, x)::typeof(x)
  @. acc += Δ * conj(Δ)
  @. Δ *= η / (√acc + o.epsilon)
end

"""
    ADADelta(ρ = 0.9, ϵ = $EPS)

[ADADelta](https://arxiv.org/abs/1212.5701) is a version of ADAGrad adapting its learning
rate based on a window of past gradient updates.
Parameters don't need tuning.

# Parameters
- Rho (`ρ`): Factor by which the gradient is decayed at each time step.

# Examples
```julia
opt = ADADelta()

opt = ADADelta(0.89)
```
"""
mutable struct ADADelta <: AbstractOptimiser
  rho::Float64
  epsilon::Float64
  state::IdDict{Any, Any}
end
ADADelta(ρ::Real = 0.9, ϵ::Real = EPS) = ADADelta(ρ, ϵ, IdDict())
ADADelta(ρ::Real, state::IdDict) = ADADelta(ρ, EPS, state)

function apply!(o::ADADelta, x, Δ)
  ρ = o.rho
  acc, Δacc = get!(() -> (zero(x), zero(x)), o.state, x)::NTuple{2,typeof(x)}
  @. acc = ρ * acc + (1 - ρ) * Δ * conj(Δ)
  # DON'T remove epsilon from numerator
  # or even out of the square roots
  @. Δ *= √(Δacc + o.epsilon) / √(acc + o.epsilon)
  @. Δacc = ρ * Δacc + (1 - ρ) * Δ * conj(Δ)
  return Δ
end

"""
    AMSGrad(η = 0.001, β::Tuple = (0.9, 0.999), ϵ = $EPS)

The [AMSGrad](https://openreview.net/forum?id=ryQu7f-RZ) version of the ADAM
optimiser. Parameters don't need tuning.

# Parameters
- Learning rate (`η`): Amount by which gradients are discounted before updating
                       the weights.
- Decay of momentums (`β::Tuple`): Exponential decay for the first (β1) and the
                                   second (β2) momentum estimate.

# Examples
```julia
opt = AMSGrad()

opt = AMSGrad(0.001, (0.89, 0.995))
```
"""
mutable struct AMSGrad <: AbstractOptimiser
  eta::Float64
  beta::Tuple{Float64, Float64}
  epsilon::Float64
  state::IdDict{Any, Any}
end
AMSGrad(η::Real = 0.001, β = (0.9, 0.999), ϵ::Real = EPS) = AMSGrad(η, β, ϵ, IdDict())
AMSGrad(η::Real, β::Tuple, state::IdDict) = AMSGrad(η, β, EPS, state)

function apply!(o::AMSGrad, x, Δ)
  η, β = o.eta, o.beta

  mt, vt, v̂t = get!(o.state, x) do
    (fill!(similar(x), o.epsilon), fill!(similar(x), o.epsilon), fill!(similar(x), o.epsilon))
  end :: NTuple{3,typeof(x)}

  @. mt = β[1] * mt + (1 - β[1]) * Δ
  @. vt = β[2] * vt + (1 - β[2]) * Δ ^ 2
  @. v̂t = max(v̂t, vt)
  @. Δ = η * mt / (√v̂t + o.epsilon)
end

"""
    NADAM(η = 0.001, β::Tuple = (0.9, 0.999), ϵ = $EPS)

[NADAM](https://openreview.net/forum?id=OM0jvwB8jIp57ZJjtNEZ) is a Nesterov variant of ADAM.
Parameters don't need tuning.

# Parameters
- Learning rate (`η`): Amount by which gradients are discounted before updating
                       the weights.
- Decay of momentums (`β::Tuple`): Exponential decay for the first (β1) and the
                                   second (β2) momentum estimate.

# Examples
```julia
opt = NADAM()

opt = NADAM(0.002, (0.89, 0.995))
```
"""
mutable struct NADAM <: AbstractOptimiser
  eta::Float64
  beta::Tuple{Float64, Float64}
  epsilon::Float64
  state::IdDict{Any, Any}
end
NADAM(η::Real = 0.001, β = (0.9, 0.999), ϵ::Real = EPS) = NADAM(η, β, ϵ, IdDict())
NADAM(η::Real, β::Tuple, state::IdDict) = NADAM(η, β, EPS, state)

function apply!(o::NADAM, x, Δ)
  η, β = o.eta, o.beta

  mt, vt, βp = get!(o.state, x) do
    (zero(x), zero(x), Float64[o.beta[1], o.beta[2]])
  end :: Tuple{typeof(x),typeof(x),Vector{Float64}}
  β1p, β2p = βp

  @. mt = β[1] * mt + (1 - β[1]) * Δ
  @. vt = β[2] * vt + (1 - β[2]) * Δ * conj(Δ)
  @. Δ = (β[1] * mt / (1 - β[1] * β1p) + (1 - β[1]) * Δ / (1 - β1p)) / (√(vt * β[2] / (1 - β2p)) + o.epsilon) * η
  βp .= βp .* β

  return Δ
end

"""
    ADAMW(η = 0.001, β::Tuple = (0.9, 0.999), decay = 0)

[ADAMW](https://arxiv.org/abs/1711.05101) is a variant of ADAM fixing (as in repairing) its
weight decay regularization.

# Parameters
- Learning rate (`η`): Amount by which gradients are discounted before updating
                       the weights.
- Decay of momentums (`β::Tuple`): Exponential decay for the first (β1) and the
                                   second (β2) momentum estimate.
- `decay`: Decay applied to weights during optimisation.

# Examples
```julia
opt = ADAMW()

opt = ADAMW(0.001, (0.89, 0.995), 0.1)
```
"""
ADAMW(η = 0.001, β = (0.9, 0.999), decay = 0) =
  Optimiser(ADAM(η, β), WeightDecay(decay))

"""
    AdaBelief(η = 0.001, β::Tuple = (0.9, 0.999), ϵ = $EPS)

The [AdaBelief](https://arxiv.org/abs/2010.07468) optimiser is a variant of the well-known
ADAM optimiser.

# Parameters
- Learning rate (`η`): Amount by which gradients are discounted before updating
                       the weights.
- Decay of momentums (`β::Tuple`): Exponential decay for the first (β1) and the
                                   second (β2) momentum estimate.

# Examples
```julia
opt = AdaBelief()

opt = AdaBelief(0.001, (0.9, 0.8))
```
"""
mutable struct AdaBelief <: AbstractOptimiser
  eta::Float64
  beta::Tuple{Float64,Float64}
  epsilon::Float64
  state::IdDict{Any, Any}
end
AdaBelief(η::Real = 0.001, β = (0.9, 0.999), ϵ::Real = EPS) = AdaBelief(η, β, ϵ, IdDict())
AdaBelief(η::Real, β::Tuple, state::IdDict) = AdaBelief(η, β, EPS, state)

function apply!(o::AdaBelief, x, Δ)
  η, β = o.eta, o.beta

  mt, st, βp = get!(o.state, x) do
      (zero(x), zero(x), Float64[β[1], β[2]])
  end :: Tuple{typeof(x), typeof(x), Vector{Float64}}

  #= st is a variance and can go to zero. This is in contrast to ADAM, which uses the
  second moment which is usually far enough from zero. This is problematic, since st
  can be slightly negative due to numerical error, and the square root below will fail.
  Also, if we want to differentiate through the optimizer, √0 is not differentiable.
  To protect against this, we add a small number, st -> st + eps2.
  The original implementation (https://github.com/juntang-zhuang/Adabelief-Optimizer)
  uses the square of Adam's epsilon, which we do here.
  See also: https://github.com/juntang-zhuang/Adabelief-Optimizer/issues/61 =#
  eps2 = o.epsilon^2 # TODO: make epsilon^2 the default in next breaking release
  
  @. mt = β[1] * mt + (1 - β[1]) * Δ
  @. st = β[2] * st + (1 - β[2]) * (Δ - mt) * conj(Δ - mt) + eps2
  @. Δ =  η * mt / (1 - βp[1]) / (√(st / (1 - βp[2])) + eps2)
  βp .= βp .* β

  return Δ
end


# Compose optimizers

"""
    Optimiser(a, b, c...)

Combine several optimisers into one; each optimiser produces a modified gradient
that will be fed into the next, and this is finally applied to the parameter as
usual.
"""
mutable struct Optimiser <: AbstractOptimiser
  os::Vector{Any}
end

Optimiser(opts::AbstractOptimiser...) = Optimiser(Any[opts...])

@forward Optimiser.os Base.getindex, Base.first, Base.last, Base.lastindex, Base.push!, Base.setindex!
@forward Optimiser.os Base.iterate

Base.getindex(c::Optimiser, i::AbstractArray) = Optimiser(c.os[i]...)

function apply!(o::Optimiser, x, Δ)
  for opt in o.os
    Δ = apply!(opt, x, Δ)
  end
  return Δ
end

"""
    InvDecay(γ = 0.001)

Apply inverse time decay to an optimiser, so that the effective step size at
iteration `n` is `eta / (1 + γ * n)` where `eta` is the initial step size.
The wrapped optimiser's step size is not modified.

See also the [Scheduling Optimisers](@ref) section of the docs
for more general scheduling techniques.

# Examples

`InvDecay` is typically composed  with other optimizers 
as the last transformation of the gradient:

```julia
# Inverse decay of the learning rate
# with starting value 0.001 and decay coefficient 0.01.
opt = Optimiser(Adam(1f-3), InvDecay(1f-2))
```
"""
mutable struct InvDecay <: AbstractOptimiser
  gamma::Float64
  state::IdDict{Any, Int}
end

InvDecay(γ = 0.001) = InvDecay(γ, IdDict{Any, Int}())

function apply!(o::InvDecay, x, Δ)
  γ = o.gamma
  n = get!(o.state, x, 1)
  Δ .*= 1 / (1 + γ * n)
  o.state[x] = n + 1
  return Δ
end

"""
    ExpDecay(η = 0.001, decay = 0.1, decay_step = 1000, clip = 1e-4, start = 1)

Discount the learning rate `η` by the factor `decay` every `decay_step` steps till
a minimum of `clip`.

# Parameters
- Learning rate (`η`): Amount by which gradients are discounted before updating
                       the weights.
- `decay`: Factor by which the learning rate is discounted.
- `decay_step`: Schedule decay operations by setting the number of steps between
                two decay operations.
- `clip`: Minimum value of learning rate.
- 'start': Step at which the decay starts.


See also the [Scheduling Optimisers](@ref) section of the docs
for more general scheduling techniques.

# Examples

`ExpDecay` is typically composed  with other optimizers 
as the last transformation of the gradient:
```julia
opt = Optimiser(ADAM(), ExpDecay(1.0))
```
Note: you may want to start with `η=1` in `ExpDecay` when combined with other
optimizers (`ADAM` in this case) that have their own learning rate.
"""
mutable struct ExpDecay <: AbstractOptimiser
  eta::Float64
  decay::Float64
  step::Int64
  clip::Float64
  start::Int64
  current::IdDict
end

ExpDecay(opt = 0.001, decay = 0.1, decay_step = 1000, clip = 1e-4, start = 0) =
  ExpDecay(opt, decay, decay_step, clip, start, IdDict())

function apply!(o::ExpDecay, x, Δ)
  η, s, decay, start = o.eta, o.step, o.decay, o.start
  n = o.current[x] = get(o.current, x, 0) + 1
  if n > start && n % s == 0 && count(x -> x > start && x % s == 0, values(o.current)) == 1
    η = max(η * decay, o.clip)
    o.eta = η
  end
  @. Δ *= η
end

"""
    WeightDecay(λ = 0)

Decay weights by ``λ``. 
Typically composed  with other optimizers as the first transformation to the gradient,
making it equivalent to adding ``L_2`` regularization 
with coefficient  ``λ`` to the loss.

# Examples

```julia
opt = Optimiser(WeightDecay(1f-4), ADAM())
```
"""
mutable struct WeightDecay <: AbstractOptimiser
  wd::Real
end

WeightDecay() = WeightDecay(0)

function apply!(o::WeightDecay, x, Δ)
  wd = o.wd
  @. Δ += wd * x
end

"""
    ClipValue(thresh)

Clip gradients when their absolute value exceeds `thresh`.
"""
mutable struct ClipValue{T} <: AbstractOptimiser
    thresh::T
end

apply!(o::ClipValue, x, Δ) = clamp!(Δ, -o.thresh, o.thresh)

"""
    ClipNorm(thresh)

Clip gradients when their L2 norm exceeds `thresh`.
"""
mutable struct ClipNorm{T} <: AbstractOptimiser
    thresh::T
end

function apply!(o::ClipNorm, x, Δ)
    Δnrm = norm(Δ)
    if Δnrm > o.thresh
        rmul!(Δ, o.thresh / Δnrm)
    end
    return Δ
end<|MERGE_RESOLUTION|>--- conflicted
+++ resolved
@@ -110,11 +110,7 @@
 end
 
 """
-<<<<<<< HEAD
-    RMSProp(η = 0.001, ρ = 0.9, centered = false)
-=======
-    RMSProp(η = 0.001, ρ = 0.9, ϵ = $EPS)
->>>>>>> 1f82da4b
+    RMSProp(η = 0.001, ρ = 0.9, ϵ = $EPS, centered = false)
 
 Optimizer using the
 [RMSProp](https://www.cs.toronto.edu/~tijmen/csc321/slides/lecture_slides_lec6.pdf)
@@ -128,12 +124,8 @@
 - Learning rate (`η`): Amount by which gradients are discounted before updating
                        the weights.
 - Momentum (`ρ`): Controls the acceleration of gradient descent in the
-<<<<<<< HEAD
                   prominent direction, in effect dampening oscillations.
 - Centered (`centered`): Whether to use the centered version of RMSProp.
-=======
-                  prominent direction, in effect damping oscillations.
->>>>>>> 1f82da4b
 
 # Examples
 ```julia
@@ -145,39 +137,28 @@
 mutable struct RMSProp <: AbstractOptimiser
   eta::Float64
   rho::Float64
-<<<<<<< HEAD
   centered::Bool
-  state::IdDict
-end
-
-RMSProp(η = 0.001, ρ = 0.9, centered = false) = RMSProp(η, ρ, centered, IdDict())
+  epsilon::Float64
+  acc::IdDict
+end
+
+RMSProp(η::Real = 0.001, ρ::Real = 0.9, centered::Bool = false, ϵ::Real = EPS) = RMSProp(η, ρ, centered, ϵ, IdDict())
+RMSProp(η::Real = 0.001, ρ::Real = 0.9, ϵ::Real = EPS; centered::Bool = false) = RMSProp(η, ρ, centered, ϵ, IdDict())
+RMSProp(η::Real, ρ::Real, acc::IdDict; centered::Bool = false) = RMSProp(η, ρ, EPS, centered, acc)
+
 
 function apply!(o::RMSProp, x, Δ)
   η, ρ = o.eta, o.rho
 
-  acc, Δ_ave = get!(o.state, x) do
+  acc, Δ_ave = get!(o.acc, x) do
     (zero(x), zero(x))
   end :: Tuple{typeof(x),typeof(x)}
 
-  @. acc = ρ * acc + (1 - ρ) * Δ^2
+  @. acc = ρ * acc + (1 - ρ) * Δ * conj(Δ)
   if o.centered
     @. Δ_ave = ρ * Δ_ave + (1 - ρ) * Δ
   end
-  @. Δ *= η / (√(acc - Δ_ave^2) + ϵ)
-=======
-  epsilon::Float64
-  acc::IdDict
-end
-RMSProp(η::Real = 0.001, ρ::Real = 0.9, ϵ::Real = EPS) = RMSProp(η, ρ, ϵ, IdDict())
-RMSProp(η::Real, ρ::Real, acc::IdDict) = RMSProp(η, ρ, EPS, acc)
-
-function apply!(o::RMSProp, x, Δ)
-  η, ρ = o.eta, o.rho
-  acc = get!(() -> zero(x), o.acc, x)::typeof(x)
-  @. acc = ρ * acc + (1 - ρ) * Δ * conj(Δ)
-  @. Δ *= η / (√acc + o.epsilon)
->>>>>>> 1f82da4b
-end
+  @. Δ *= η / (√(acc - Δ_ave * conj(Δ_ave)) + ϵ)
 
 """
     ADAM(η = 0.001, β::Tuple = (0.9, 0.999), ϵ = $EPS)
