module Optimise

using LinearAlgebra

export train!, update!,
	Descent, ADAM, Momentum, Nesterov, RMSProp,
<<<<<<< HEAD
	ADAGrad, AdaMax, ADADelta, AMSGrad, NADAM, ADAMW,RADAM, OADAM,
	InvDecay, ExpDecay, WeightDecay, stop, Optimiser,
	ClipValue, ClipNorm, MultiLR
=======
	ADAGrad, AdaMax, ADADelta, AMSGrad, NADAM, ADAMW,RADAM, OADAM, AdaBelief,
	InvDecay, ExpDecay, WeightDecay, stop, skip, Optimiser,
	ClipValue, ClipNorm
>>>>>>> 6b9f4ec1

include("optimisers.jl")
include("train.jl")

end<|MERGE_RESOLUTION|>--- conflicted
+++ resolved
@@ -4,15 +4,9 @@
 
 export train!, update!,
 	Descent, ADAM, Momentum, Nesterov, RMSProp,
-<<<<<<< HEAD
-	ADAGrad, AdaMax, ADADelta, AMSGrad, NADAM, ADAMW,RADAM, OADAM,
-	InvDecay, ExpDecay, WeightDecay, stop, Optimiser,
-	ClipValue, ClipNorm, MultiLR
-=======
 	ADAGrad, AdaMax, ADADelta, AMSGrad, NADAM, ADAMW,RADAM, OADAM, AdaBelief,
 	InvDecay, ExpDecay, WeightDecay, stop, skip, Optimiser,
-	ClipValue, ClipNorm
->>>>>>> 6b9f4ec1
+	ClipValue, ClipNorm, MultiLR
 
 include("optimisers.jl")
 include("train.jl")
