
"""
    normalise(x; dims=ndims(x), eps=1e-5)

Normalise `x` to mean 0 and standard deviation 1 across the dimension(s) given by `dims`.
Per default, `dims` is the last dimension. 
`eps` is a small term added to the variance for numerical stability.

# Examples
```jldoctest
julia> using Statistics

julia> x = [90, 100, 110, 130, 70];

julia> mean(x), std(x; corrected=false)
(100.0, 20.0)

julia> y = Flux.normalise(x)
5-element Vector{Float64}:
 -0.49999975000012503
  0.0
  0.49999975000012503
  1.499999250000375
 -1.499999250000375

julia> isapprox(std(y; corrected=false), 1, atol=1e-5)
true

julia> x = rand(10:100, 10, 10);

julia> y = Flux.normalise(x, dims=1);

julia> isapprox(std(y; dims=1, corrected=false), ones(1, 10), atol=1e-5)
true
```
"""
@inline function normalise(x::AbstractArray; dims=ndims(x), eps=ofeltype(x, 1e-5))
  μ = mean(x, dims=dims)
<<<<<<< HEAD
  σ² = var(x, dims=dims, mean=μ, corrected=false)
  return @. (x - μ) / sqrt(σ² + ε^2)
=======
  σ = std(x, dims=dims, mean=μ, corrected=false)
  return @. (x - μ) / (σ + eps)
>>>>>>> e1989b5a
end

"""
    _match_eltype(layer, ::Type{T}, x)
    _match_eltype(layer, x)

This internal function corrects most layer input to match the type of the weights.
The second method uses `T = eltype(layer.weight)`.

It solves a common performance bug: Before, accidentally supplying `Float64` input,
or an activation function which produces `Float64`, would silently run the
entire forward pass in this precision.
"""
_match_eltype(layer, ::Type{T}, x::AbstractArray{T}) where {T} = x

# A common mistake, print a friendly warning, and fix it:
function _match_eltype(layer, ::Type{Float32}, x::AbstractArray{Float64})
  # This warning is the only reason this needs to take the layer.
  @warn "Layer with Float32 parameters got Float64 input.
  The input will be converted, but any earlier layers may be very slow." layer summary(x) maxlog=1
  convert(AbstractArray{Float32}, x)
end

# Bug in Float16 use?
function _match_eltype(layer, ::Type{Float16}, x::AbstractArray{Float32})
  @warn "Layer with Float16 parameters got Float32 input.
  The input will be converted, but may indicate a problem in earlier layers." layer summary(x) maxlog=1
  convert(AbstractArray{Float16}, x)
end

# Allow OneHot to reach specialisation of * etc:
_match_eltype(layer, ::Type, x::OneHotLike) = x

# Other floats, and integers, silently fix.
function _match_eltype(layer, ::Type{T}, x::AbstractArray{<:Union{AbstractFloat, Integer}}) where {T}
  convert(AbstractArray{T}, x)
end

# Weird types like Nil, Dual, etc, we allow through:
_match_eltype(layer, ::Type, x::AbstractArray) = x

# 2-arg method, for common layers with layer.weight
# NB using _eltype gets Float64 from Tracker.TrackedArray{Float64}, not TrackedReal
_match_eltype(layer, x) = _match_eltype(layer, _eltype(layer.weight), x)

# Trivial rule:
function ChainRulesCore.rrule(::typeof(_match_eltype), layer, ::Type{T}, x::AbstractArray) where {T}
  _match_eltype(layer, T, x), dx -> (NoTangent(), ZeroTangent(), NoTangent(), dx)  # does not un-thunk dx
end
function ChainRulesCore.rrule(::typeof(_match_eltype), layer, x::AbstractArray)
  _match_eltype(layer, x), dx -> (ZeroTangent(), NoTangent(), dx)  # does not un-thunk dx
end

# We have to define our own flatten in order 
# to load previously saved models. 
# See #2195 #2204
"""
  flatten(x)

Same as [`MLUtils.flatten`](@ref), which 
should be prefered to this method existing 
only for backward compatibility.
"""
flatten(x) = MLUtils.flatten(x)<|MERGE_RESOLUTION|>--- conflicted
+++ resolved
@@ -1,6 +1,6 @@
 
 """
-    normalise(x; dims=ndims(x), eps=1e-5)
+    normalise(x; dims=ndims(x), eps=1f-5)
 
 Normalise `x` to mean 0 and standard deviation 1 across the dimension(s) given by `dims`.
 Per default, `dims` is the last dimension. 
@@ -34,15 +34,11 @@
 true
 ```
 """
-@inline function normalise(x::AbstractArray; dims=ndims(x), eps=ofeltype(x, 1e-5))
+@inline function normalise(x::AbstractArray; dims=ndims(x), eps=1f-5)
   μ = mean(x, dims=dims)
-<<<<<<< HEAD
   σ² = var(x, dims=dims, mean=μ, corrected=false)
+  ε = ofeltype(x, eps)
   return @. (x - μ) / sqrt(σ² + ε^2)
-=======
-  σ = std(x, dims=dims, mean=μ, corrected=false)
-  return @. (x - μ) / (σ + eps)
->>>>>>> e1989b5a
 end
 
 """
