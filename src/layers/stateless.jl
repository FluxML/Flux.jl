<<<<<<< HEAD
# Cost functions
using Statistics
=======
>>>>>>> eed96e07
"""
    flatten(x::AbstractArray)

Reshape arbitrarly-shaped input into a matrix-shaped output,
preserving the size of the last dimension.

See also [`unsqueeze`](@ref).

# Examples
```jldoctest
julia> rand(3,4,5) |> Flux.flatten |> size
(12, 5)

julia> xs = rand(Float32, 10,10,3,7);

julia> m = Chain(Conv((3,3), 3=>4, pad=1), Flux.flatten, Dense(400,33));

julia> xs |> m[1] |> size
(10, 10, 4, 7)

julia> xs |> m |> size
(33, 7)
```
"""
function flatten(x::AbstractArray)
  return reshape(x, :, size(x)[end])
end

"""
    normalise(x; dims=ndims(x), ϵ=1e-5)

Normalise `x` to mean 0 and standard deviation 1 across the dimension(s) given by `dims`.
Per default, `dims` is the last dimension. 
`ϵ` is a small additive factor added to the denominator for numerical stability.
"""
function normalise(x::AbstractArray; dims=ndims(x), ϵ=ofeltype(x, 1e-5))
  μ = mean(x, dims=dims)
    #   σ = std(x, dims=dims, mean=μ, corrected=false) # use this when Zygote#478 gets merged
  σ = std(x, dims=dims, corrected=false)
  return (x .- μ) ./ (σ .+ ϵ)
end

"""
 cos_embedding_loss(x1, x2, y; margin=0, pad=false)

 Finds the cosine distance between `x1` and `x2` matrices for `y` = 1 or -1.
 `margin` can take values from [-1,1].
"""

<<<<<<< HEAD
[Hinge Loss](https://en.wikipedia.org/wiki/Hinge_loss)
See also [`squared_hinge`](@ref).
"""
hinge(ŷ, y) = sum(max.(0, 1 .-  ŷ .* y)) * 1 // size(y, 2)

"""
    squared_hinge(ŷ, y)

Computes squared hinge loss given the prediction `ŷ` and true labels `y` (conatining 1 or -1).
Returns `sum((max.(0, 1 .- ŷ .* y)).^2) / size(y, 2)`

See also [`hinge`](@ref).
"""
squared_hinge(ŷ, y) = sum((max.(0, 1 .- ŷ .* y)).^2) * 1 // size(y, 2)

"""
    dice_coeff_loss(ŷ, y; smooth=1)

Loss function used in Image Segmentation. Calculates loss based on dice coefficient. Similar to F1_score.
Returns `1 - 2*sum(|ŷ .* y| + smooth) / (sum(ŷ.^2) + sum(y.^2) + smooth)`

[V-Net: Fully Convolutional Neural Networks forVolumetric Medical Image Segmentation](https://arxiv.org/pdf/1606.04797v1.pdf)
"""
dice_coeff_loss(ŷ, y; smooth=eltype(ŷ)(1.0)) = 1 - (2*sum(y .* ŷ) + smooth) / (sum(y.^2) + sum(ŷ.^2) + smooth)

"""
    tversky_loss(ŷ, y; β=0.7)

Used with imbalanced data to give more weightage to False negatives.
Larger β weigh recall higher than precision (by placing more emphasis on false negatives)
Returns `1 - sum(|y .* ŷ| + 1) / (sum(y .* ŷ + β*(1 .- y) .* ŷ + (1 - β)*y .* (1 .- ŷ)) + 1)`

[Tversky loss function for image segmentation using 3D fully convolutional deep networks](https://arxiv.org/pdf/1706.05721.pdf)
"""
tversky_loss(ŷ, y; β=eltype(ŷ)(0.7)) = 1 - (sum(y .* ŷ) + 1) / (sum(y .* ŷ + β*(1 .- y) .* ŷ + (1 - β)*y .* (1 .- ŷ)) + 1)

"""
    flatten(x::AbstractArray)

Transforms (w,h,c,b)-shaped input into (w x h x c,b)-shaped output,
by linearizing all values for each element in the batch.
"""
function flatten(x::AbstractArray)
  return reshape(x, :, size(x)[end])
end

"""
  margin_ranking_loss(x1, x2, y; margin=0, mode=identity)

Measures the margin ranking loss between `x1`, `x2` for `y` = 1 or -1 and `margin`. `mode` can be additionally specified as mean, sum.
"""
function margin_ranking_loss(x1, x2, y; margin=zero(eltype(x1)), mode=identity)
  y ∈ (1, -1) || error("Mode can be either 1 or -1, got $y")
  return (max.(zero(eltype(x1)), mode(((-y) .* (x1 .- x2)) .+ margin)))
=======
function cos_embedding_loss(x1, x2, y; margin=0, pad=false) where N
    @assert (margin <= 1 && margin >= -1)
    @assert y ∈ (1,-1)
    if (pad == false && (size(x1) != size(x2)))
        throw(DimensionMismatch("If you wish to calculate the loss by padding zeros, pass 'pad = true and add PaddedViews.jl to the environment'"))
    elseif (pad == true && (size(x1) != size(x2)))
        size(x1) > size(x2) ? x2 = PaddedView(0.0, x2, size(x1)) : x1 = PaddedView(0.0, x1, (size(x2)))
    end
    if (y == 1)
        return (1 - (dot(x1,x2) / (norm(x1) * norm(x2))))
    elseif (y == -1)
        return max(0, (( dot(x1,x2) / (norm(x1) * norm(x2)))-margin))
    end
>>>>>>> eed96e07
end<|MERGE_RESOLUTION|>--- conflicted
+++ resolved
@@ -1,8 +1,3 @@
-<<<<<<< HEAD
-# Cost functions
-using Statistics
-=======
->>>>>>> eed96e07
 """
     flatten(x::AbstractArray)
 
@@ -43,83 +38,4 @@
     #   σ = std(x, dims=dims, mean=μ, corrected=false) # use this when Zygote#478 gets merged
   σ = std(x, dims=dims, corrected=false)
   return (x .- μ) ./ (σ .+ ϵ)
-end
-
-"""
- cos_embedding_loss(x1, x2, y; margin=0, pad=false)
-
- Finds the cosine distance between `x1` and `x2` matrices for `y` = 1 or -1.
- `margin` can take values from [-1,1].
-"""
-
-<<<<<<< HEAD
-[Hinge Loss](https://en.wikipedia.org/wiki/Hinge_loss)
-See also [`squared_hinge`](@ref).
-"""
-hinge(ŷ, y) = sum(max.(0, 1 .-  ŷ .* y)) * 1 // size(y, 2)
-
-"""
-    squared_hinge(ŷ, y)
-
-Computes squared hinge loss given the prediction `ŷ` and true labels `y` (conatining 1 or -1).
-Returns `sum((max.(0, 1 .- ŷ .* y)).^2) / size(y, 2)`
-
-See also [`hinge`](@ref).
-"""
-squared_hinge(ŷ, y) = sum((max.(0, 1 .- ŷ .* y)).^2) * 1 // size(y, 2)
-
-"""
-    dice_coeff_loss(ŷ, y; smooth=1)
-
-Loss function used in Image Segmentation. Calculates loss based on dice coefficient. Similar to F1_score.
-Returns `1 - 2*sum(|ŷ .* y| + smooth) / (sum(ŷ.^2) + sum(y.^2) + smooth)`
-
-[V-Net: Fully Convolutional Neural Networks forVolumetric Medical Image Segmentation](https://arxiv.org/pdf/1606.04797v1.pdf)
-"""
-dice_coeff_loss(ŷ, y; smooth=eltype(ŷ)(1.0)) = 1 - (2*sum(y .* ŷ) + smooth) / (sum(y.^2) + sum(ŷ.^2) + smooth)
-
-"""
-    tversky_loss(ŷ, y; β=0.7)
-
-Used with imbalanced data to give more weightage to False negatives.
-Larger β weigh recall higher than precision (by placing more emphasis on false negatives)
-Returns `1 - sum(|y .* ŷ| + 1) / (sum(y .* ŷ + β*(1 .- y) .* ŷ + (1 - β)*y .* (1 .- ŷ)) + 1)`
-
-[Tversky loss function for image segmentation using 3D fully convolutional deep networks](https://arxiv.org/pdf/1706.05721.pdf)
-"""
-tversky_loss(ŷ, y; β=eltype(ŷ)(0.7)) = 1 - (sum(y .* ŷ) + 1) / (sum(y .* ŷ + β*(1 .- y) .* ŷ + (1 - β)*y .* (1 .- ŷ)) + 1)
-
-"""
-    flatten(x::AbstractArray)
-
-Transforms (w,h,c,b)-shaped input into (w x h x c,b)-shaped output,
-by linearizing all values for each element in the batch.
-"""
-function flatten(x::AbstractArray)
-  return reshape(x, :, size(x)[end])
-end
-
-"""
-  margin_ranking_loss(x1, x2, y; margin=0, mode=identity)
-
-Measures the margin ranking loss between `x1`, `x2` for `y` = 1 or -1 and `margin`. `mode` can be additionally specified as mean, sum.
-"""
-function margin_ranking_loss(x1, x2, y; margin=zero(eltype(x1)), mode=identity)
-  y ∈ (1, -1) || error("Mode can be either 1 or -1, got $y")
-  return (max.(zero(eltype(x1)), mode(((-y) .* (x1 .- x2)) .+ margin)))
-=======
-function cos_embedding_loss(x1, x2, y; margin=0, pad=false) where N
-    @assert (margin <= 1 && margin >= -1)
-    @assert y ∈ (1,-1)
-    if (pad == false && (size(x1) != size(x2)))
-        throw(DimensionMismatch("If you wish to calculate the loss by padding zeros, pass 'pad = true and add PaddedViews.jl to the environment'"))
-    elseif (pad == true && (size(x1) != size(x2)))
-        size(x1) > size(x2) ? x2 = PaddedView(0.0, x2, size(x1)) : x1 = PaddedView(0.0, x1, (size(x2)))
-    end
-    if (y == 1)
-        return (1 - (dot(x1,x2) / (norm(x1) * norm(x2))))
-    elseif (y == -1)
-        return max(0, (( dot(x1,x2) / (norm(x1) * norm(x2)))-margin))
-    end
->>>>>>> eed96e07
 end