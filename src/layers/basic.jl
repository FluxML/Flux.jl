"""
    Chain(layers...)

Chain multiple layers / functions together, so that they are called in sequence
on a given input.

```julia
m = Chain(x -> x^2, x -> x+1)
m(5) == 26

m = Chain(Dense(10, 5), Dense(5, 2))
x = rand(10)
m(x) == m[2](m[1](x))
```

`Chain` also supports indexing and slicing, e.g. `m[2]` or `m[1:end-1]`.
`m[1:3](x)` will calculate the output of the first three layers.
"""
struct Chain{T<:Tuple}
  layers::T
  Chain(xs...) = new{typeof(xs)}(xs)
end

@forward Chain.layers Base.getindex, Base.length, Base.first, Base.last,
  Base.iterate, Base.lastindex

children(c::Chain) = c.layers
mapchildren(f, c::Chain) = Chain(f.(c.layers)...)

applychain(::Tuple{}, x) = x
applychain(fs::Tuple, x) = applychain(tail(fs), first(fs)(x))

(c::Chain)(x) = applychain(c.layers, x)

Base.getindex(c::Chain, i::AbstractArray) = Chain(c.layers[i]...)

function Base.show(io::IO, c::Chain)
  print(io, "Chain(")
  join(io, c.layers, ", ")
  print(io, ")")
end


# This is a temporary and naive implementation
# it might be replaced in the future for better performance
# see issue https://github.com/FluxML/Flux.jl/issues/702
# Johnny Chen -- @johnnychen94
"""
    activations(c::Chain, input)
Calculate the forward results of each layers in Chain `c` with `input` as model input.
"""
function activations(c::Chain, input)
  rst = []
  for l in c
    x = get(rst, length(rst), input)
    push!(rst, l(x))
  end
  return rst
end


"""
    Dense(in => out, σ = identity)

Creates a traditional `Dense` layer with parameters `W` and `b`.

    y = σ.(W * x .+ b)

The input `x` must be a vector of length `in`, or a batch of vectors represented
as an `in × N` matrix. The out `y` will be a vector or batch of length `out`.

If `in` or `out` is a tuple of dimensions, then reshaping is inserted to allow input
with `size(x) == (in..., batch...)`, and produce output `size(y) == (out..., batch...)`.

```julia
julia> d = Dense(5, 2)
Dense(5 => 2)

julia> d(rand(5))
Tracked 2-element Array{Float64,1}:
  0.00257447
  -0.00449443

julia> d2 = Dense(5 => (2,2), tanh)
Dense(5 => (2, 2), tanh)

julia> size(d2(ones(5, 3, 7)))
(2, 2, 3, 7)
```
"""
struct Dense{F,S,T,D}
  W::S
  b::T
  σ::F
  inout::D
end

Dense(W::AbstractMatrix, b, σ = identity) = Dense(W, b, σ, reverse(size(W)))

Dense(p::Pair, σ = identity; kw...) = Dense(p.first, p.second, σ; kw...)

function Dense(in::Union{Integer,Tuple}, out::Union{Integer,Tuple}, σ = identity;
               initW = glorot_uniform, initb = zeros)
<<<<<<< HEAD
  Dense(param(initW(prod(out), prod(in))), param(initb(prod(out))), σ, (in, out))
=======
  return Dense(initW(out, in), initb(out), σ)
>>>>>>> b60df53b
end

@treelike Dense (W,b,σ)

# function (a::Dense{F,S,T,D} where {F,S,T, D<:Tuple{Integer, Integer}})(x::AbstractArray)
#   W, b, σ = a.W, a.b, a.σ
#   σ.(W*x .+ b)
# end

function (a::Dense)(x::AbstractArray)
  W, b, σ = a.W, a.b, a.σ
  if a.inout isa Tuple{Integer, Integer}
    return σ.(W*x .+ b)
  else
    in, out = a.inout
    xin = reshape(x, prod(ntuple(d -> size(x,d), length(in))), :)
    y = σ.(W*xin .+ b)
    return reshape(y, out..., ntuple(d -> size(x,length(in)+d), ndims(x)-length(in))...)
  end
end

function Base.show(io::IO, l::Dense)
  print(io, "Dense(", l.inout[1], " => ", l.inout[2])
  l.σ == identity || print(io, ", ", l.σ)
  print(io, ")")
end

# Try to avoid hitting generic matmul in some simple cases
# Base's matmul is so slow that it's worth the extra conversion to hit BLAS
(a::Dense{<:Any,W})(x::AbstractArray{T}) where {T <: Union{Float32,Float64}, W <: AbstractArray{T}} =
  invoke(a, Tuple{AbstractArray}, x)

(a::Dense{<:Any,W})(x::AbstractArray{<:AbstractFloat}) where {T <: Union{Float32,Float64}, W <: AbstractArray{T}} =
  a(T.(x))

"""
    Diagonal(in::Integer)

Creates an element-wise linear transformation layer with learnable
vectors `α` and `β`:

    y = α .* x .+ β

The input `x` must be a array where `size(x, 1) == in`.
"""
struct Diagonal{T}
  α::T
  β::T
end

Diagonal(in::Integer; initα = ones, initβ = zeros) =
  Diagonal(initα(in), initβ(in))

@treelike Diagonal

function (a::Diagonal)(x)
  α, β = a.α, a.β
  α.*x .+ β
end

function Base.show(io::IO, l::Diagonal)
  print(io, "Diagonal(", length(l.α), ")")
end


"""
    Maxout(over)

`Maxout` is a neural network layer, which has a number of internal layers,
which all have the same input, and the maxout returns the elementwise maximium
of the internal layers' outputs.

Maxout over linear dense layers satisfies the univeral approximation theorem.

Reference:
Ian J. Goodfellow, David Warde-Farley, Mehdi Mirza, Aaron Courville, and Yoshua Bengio.
2013. Maxout networks.
In Proceedings of the 30th International Conference on International Conference on Machine Learning - Volume 28 (ICML'13),
Sanjoy Dasgupta and David McAllester (Eds.), Vol. 28. JMLR.org III-1319-III-1327.
https://arxiv.org/pdf/1302.4389.pdf
"""
struct Maxout{FS<:Tuple}
    over::FS
end

"""
    Maxout(f, n_alts)

Constructs a Maxout layer over `n_alts` instances of  the layer given  by `f`.
The function takes no arguement and should return some callable layer.
Conventionally this is a linear dense layer.

For example the following example which
will construct a `Maxout` layer over 4 internal dense linear layers,
each identical in structure (784 inputs, 128 outputs).
```julia
    insize = 784
    outsize = 128
    Maxout(()->Dense(insize, outsize), 4)
```
"""
function Maxout(f, n_alts)
  over = Tuple(f() for _ in 1:n_alts)
  return Maxout(over)
end

@treelike Maxout

function (mo::Maxout)(input::AbstractArray)
    mapreduce(f -> f(input), (acc, out) -> max.(acc, out), mo.over)
end

"""
    SkipConnection(layers...)

Creates a Skip Connection, which constitutes of a layer or Chain of consecutive layers
and a shortcut connection linking the input to the block to the
output through a user-supplied callable.

`SkipConnection` requires the output dimension to be the same as the input.

A 'ResNet'-type skip-connection with identity shortcut would simply be
```julia
    SkipConnection(layer, (a,b) -> a + b)
```
"""
struct SkipConnection
  layers
  connection  #user can pass arbitrary connections here, such as (a,b) -> a + b
end

@treelike SkipConnection

function (skip::SkipConnection)(input)
  #We apply the layers to the input and return the result of the application of the layers and the original input
  skip.connection(skip.layers(input), input)
end

function Base.show(io::IO, b::SkipConnection)
  print(io, "SkipConnection(")
  join(io, b.layers, ", ")
  print(io, ")")
end<|MERGE_RESOLUTION|>--- conflicted
+++ resolved
@@ -101,19 +101,10 @@
 
 function Dense(in::Union{Integer,Tuple}, out::Union{Integer,Tuple}, σ = identity;
                initW = glorot_uniform, initb = zeros)
-<<<<<<< HEAD
-  Dense(param(initW(prod(out), prod(in))), param(initb(prod(out))), σ, (in, out))
-=======
-  return Dense(initW(out, in), initb(out), σ)
->>>>>>> b60df53b
+  return Dense(initW(out, in), initb(out), σ, (in, out))
 end
 
 @treelike Dense (W,b,σ)
-
-# function (a::Dense{F,S,T,D} where {F,S,T, D<:Tuple{Integer, Integer}})(x::AbstractArray)
-#   W, b, σ = a.W, a.b, a.σ
-#   σ.(W*x .+ b)
-# end
 
 function (a::Dense)(x::AbstractArray)
   W, b, σ = a.W, a.b, a.σ
