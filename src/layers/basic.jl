--- conflicted
+++ resolved
@@ -53,9 +53,6 @@
     extraChain(c.layers, input)
 end
 
-<<<<<<< HEAD
-using Base: depwarn
-=======
 function extraChain(fs::Tuple, x)
     res = first(fs)(x)
     return (res, extraChain(Base.tail(fs), res)...)
@@ -63,8 +60,7 @@
 
 extraChain(::Tuple{}, x) = ()
 
-
->>>>>>> fe85a38d
+using Base: depwarn
 
 """
     Dense(in => out, σ) = Dense(in, out, σ)
