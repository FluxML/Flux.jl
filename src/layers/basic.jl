"""
    Chain(layers...)

Chain multiple layers / functions together, so that they are called in sequence
on a given input.

```julia
m = Chain(x -> x^2, x -> x+1)
m(5) == 26

m = Chain(Dense(10, 5), Dense(5, 2))
x = rand(10)
m(x) == m[2](m[1](x))
```

`Chain` also supports indexing and slicing, e.g. `m[2]` or `m[1:end-1]`.
`m[1:3](x)` will calculate the output of the first three layers.
"""
struct Chain{T<:Tuple}
  layers::T
  Chain(xs...) = new{typeof(xs)}(xs)
end

@forward Chain.layers Base.getindex, Base.length, Base.first, Base.last,
  Base.iterate, Base.lastindex

functor(c::Chain) = c.layers, ls -> Chain(ls...)

applychain(::Tuple{}, x) = x
applychain(fs::Tuple, x) = applychain(tail(fs), first(fs)(x))

(c::Chain)(x) = applychain(c.layers, x)

Base.getindex(c::Chain, i::AbstractArray) = Chain(c.layers[i]...)

function Base.show(io::IO, c::Chain)
  print(io, "Chain(")
  join(io, c.layers, ", ")
  print(io, ")")
end


# This is a temporary and naive implementation
# it might be replaced in the future for better performance
# see issue https://github.com/FluxML/Flux.jl/issues/702
# Johnny Chen -- @johnnychen94
"""
    activations(c::Chain, input)
Calculate the forward results of each layers in Chain `c` with `input` as model input.
"""
function activations(c::Chain, input)
  rst = []
  for l in c
    x = get(rst, length(rst), input)
    push!(rst, l(x))
  end
  return rst
end


"""
    Dense(in => out, σ = identity)

Creates a traditional `Dense` layer with parameters `W` and `b`.

    y = σ.(W * x .+ b)

The input `x` must be a vector of length `in`, or a batch of vectors represented
as an `in × N` matrix. The out `y` will be a vector or batch of length `out`.

If `in` or `out` is a tuple of dimensions, then reshaping is inserted to allow input
with `size(x) == (in..., batch...)`, and produce output `size(y) == (out..., batch...)`.

```julia
julia> d = Dense(5, 2)
Dense(5 => 2)

julia> d(rand(5))
Tracked 2-element Array{Float64,1}:
  0.00257447
  -0.00449443

julia> d2 = Dense(5 => (2,2), tanh)
Dense(5 => (2, 2), tanh)

julia> size(d2(ones(5, 3, 7)))
(2, 2, 3, 7)
```
"""
struct Dense{F,S,T,D}
  W::S
  b::T
  σ::F
  shapes::D
end

Dense(W::AbstractMatrix, b, σ = identity) = Dense(W, b, σ, reverse(size(W)))

Dense(p::Pair, σ = identity; kw...) = Dense(p.first, p.second, σ; kw...)

function Dense(in::Union{Integer,Tuple}, out::Union{Integer,Tuple}, σ = identity;
               initW = glorot_uniform, initb = zeros)
  W = initW(prod(out), prod(in))
  b = initb(prod(out))
  return Dense(W, b, σ, (in, out))
end

<<<<<<< HEAD
@treelike Dense (W,b,σ)
=======
@functor Dense
>>>>>>> acb6a892

function (a::Dense)(x::AbstractArray)
  W, b, σ = a.W, a.b, a.σ
  if a.shapes isa Tuple{Integer, Integer} && x isa AbstractVecOrMat
    return σ.(W*x .+ b)
  else
    in, out = a.shapes
    xin = reshape(x, prod(ntuple(d -> size(x,d), length(in))), :)
    y = σ.(W*xin .+ b)
    return reshape(y, out..., ntuple(d -> size(x,length(in)+d), ndims(x)-length(in))...)
  end
end

function Base.show(io::IO, l::Dense)
  print(io, "Dense(", l.shapes[1], " => ", l.shapes[2])
  l.σ == identity || print(io, ", ", l.σ)
  print(io, ")")
end

# Try to avoid hitting generic matmul in some simple cases
# Base's matmul is so slow that it's worth the extra conversion to hit BLAS
(a::Dense{<:Any,W})(x::AbstractArray{T}) where {T <: Union{Float32,Float64}, W <: AbstractArray{T}} =
  invoke(a, Tuple{AbstractArray}, x)

(a::Dense{<:Any,W})(x::AbstractArray{<:AbstractFloat}) where {T <: Union{Float32,Float64}, W <: AbstractArray{T}} =
  a(T.(x))

"""
    Diagonal(in::Integer)

Creates an element-wise linear transformation layer with learnable
vectors `α` and `β`:

    y = α .* x .+ β

The input `x` must be a array where `size(x, 1) == in`.
"""
struct Diagonal{T}
  α::T
  β::T
end

Diagonal(in::Integer; initα = ones, initβ = zeros) =
  Diagonal(initα(in), initβ(in))

@functor Diagonal

function (a::Diagonal)(x)
  α, β = a.α, a.β
  α.*x .+ β
end

function Base.show(io::IO, l::Diagonal)
  print(io, "Diagonal(", length(l.α), ")")
end


"""
    Maxout(over)

`Maxout` is a neural network layer, which has a number of internal layers,
which all have the same input, and the maxout returns the elementwise maximium
of the internal layers' outputs.

Maxout over linear dense layers satisfies the univeral approximation theorem.

Reference:
Ian J. Goodfellow, David Warde-Farley, Mehdi Mirza, Aaron Courville, and Yoshua Bengio.
2013. Maxout networks.
In Proceedings of the 30th International Conference on International Conference on Machine Learning - Volume 28 (ICML'13),
Sanjoy Dasgupta and David McAllester (Eds.), Vol. 28. JMLR.org III-1319-III-1327.
https://arxiv.org/pdf/1302.4389.pdf
"""
struct Maxout{FS<:Tuple}
    over::FS
end

"""
    Maxout(f, n_alts)

Constructs a Maxout layer over `n_alts` instances of  the layer given  by `f`.
The function takes no arguement and should return some callable layer.
Conventionally this is a linear dense layer.

For example the following example which
will construct a `Maxout` layer over 4 internal dense linear layers,
each identical in structure (784 inputs, 128 outputs).
```julia
    insize = 784
    outsize = 128
    Maxout(()->Dense(insize, outsize), 4)
```
"""
function Maxout(f, n_alts)
  over = Tuple(f() for _ in 1:n_alts)
  return Maxout(over)
end

@functor Maxout

function (mo::Maxout)(input::AbstractArray)
    mapreduce(f -> f(input), (acc, out) -> max.(acc, out), mo.over)
end

"""
    SkipConnection(layers...)

Creates a Skip Connection, which constitutes of a layer or Chain of consecutive layers
and a shortcut connection linking the input to the block to the
output through a user-supplied callable.

`SkipConnection` requires the output dimension to be the same as the input.

A 'ResNet'-type skip-connection with identity shortcut would simply be
```julia
    SkipConnection(layer, (a,b) -> a + b)
```
"""
struct SkipConnection
  layers
  connection  #user can pass arbitrary connections here, such as (a,b) -> a + b
end

@functor SkipConnection

function (skip::SkipConnection)(input)
  #We apply the layers to the input and return the result of the application of the layers and the original input
  skip.connection(skip.layers(input), input)
end

function Base.show(io::IO, b::SkipConnection)
  print(io, "SkipConnection(")
  join(io, b.layers, ", ")
  print(io, ")")
end<|MERGE_RESOLUTION|>--- conflicted
+++ resolved
@@ -105,11 +105,7 @@
   return Dense(W, b, σ, (in, out))
 end
 
-<<<<<<< HEAD
-@treelike Dense (W,b,σ)
-=======
-@functor Dense
->>>>>>> acb6a892
+@functor Dense (W,b,σ)
 
 function (a::Dense)(x::AbstractArray)
   W, b, σ = a.W, a.b, a.σ
