--- conflicted
+++ resolved
@@ -14,20 +14,10 @@
 """
 mutable struct Dropout{F}
   p::F
-<<<<<<< HEAD
   function Dropout(p)
     @assert 0 ≤ p ≤ 1
     new{typeof(p)}(p)
   end
-=======
-  dims::Union{Colon, Int, NTuple{N, Int} where N}
-  active::Bool
-end
-
-function Dropout(p; dims = :)
-  @assert 0 ≤ p ≤ 1
-  Dropout{typeof(p)}(p, dims, true)
->>>>>>> b47238eb
 end
 
 _dropout_shape(s, ::Colon) = size(s)
@@ -35,38 +25,14 @@
 
 _dropout_kernel(y::T, p, q) where {T} = y > p ? T(1 / q) : T(0)
 
-<<<<<<< HEAD
 function (a::Dropout)(x)
   istraining() || return x
   y = similar(x)
-=======
-
-"""
-    dropout(x, p; dims = :)
-
-The dropout function. For each input, either sets that input to `0` (with probability
-`p`) or scales it by `1/(1-p)`. The `dims` argument is to specified the unbroadcasted
- dimensions, i.e. `dims=1` does dropout along columns and `dims=2` along rows. This is
- used as a regularisation, i.e. it reduces overfitting during training.
-"""
-function dropout(x, p; dims = :)
-  y = similar(x, _dropout_shape(x, dims))
->>>>>>> b47238eb
   rand!(y)
   y .= _dropout_kernel.(y, p, 1 - p)
   return x .* y
 end
 
-<<<<<<< HEAD
-=======
-function (a::Dropout)(x)
-  a.active || return x
-  return dropout(x, a.p; dims = a.dims)
-end
-
-_testmode!(a::Dropout, test) = (a.active = !test)
-
->>>>>>> b47238eb
 """
     AlphaDropout(p)
 A dropout layer. It is used in Self-Normalizing Neural Networks.
