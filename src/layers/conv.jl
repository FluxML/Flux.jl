--- conflicted
+++ resolved
@@ -160,15 +160,9 @@
 function (c::Conv)(x::AbstractArray)
   # TODO: breaks gpu broadcast :(
   # ndims(x) == ndims(c.weight)-1 && return squeezebatch(c(reshape(x, size(x)..., 1)))
-<<<<<<< HEAD
   σ, b = c.σ, reshape(c.bias, ntuple(_->1, length(c.stride))..., :, 1)
-  cdims = DenseConvDims(x, c.weight; stride=c.stride, padding=c.pad, dilation=c.dilation)
+  cdims = DenseConvDims(x, c.weight; stride = c.stride, padding = c.pad, dilation = c.dilation, groups = c.groups)
   conv_bias_act(x, c.weight, cdims, b, σ)
-=======
-  σ, b = c.σ, reshape(c.bias, ntuple(_ -> 1, length(c.stride))..., :, 1)
-  cdims = DenseConvDims(x, c.weight; stride = c.stride, padding = c.pad, dilation = c.dilation, groups = c.groups)
-  σ.(conv(x, c.weight, cdims) .+ b)
->>>>>>> 20327336
 end
 
 function Base.show(io::IO, l::Conv)
