import Base: *

struct OneHotVector <: AbstractVector{Bool}
  ix::UInt32
  of::UInt32
end

Base.size(xs::OneHotVector) = (Int64(xs.of),)

Base.getindex(xs::OneHotVector, i::Integer) = i == xs.ix

Base.getindex(xs::OneHotVector, ::Colon) = OneHotVector(xs.ix, xs.of)

A::AbstractMatrix * b::OneHotVector = A[:, b.ix]

struct OneHotMatrix{A<:AbstractVector{OneHotVector}} <: AbstractMatrix{Bool}
  height::Int
  data::A
end

Base.size(xs::OneHotMatrix) = (Int64(xs.height),length(xs.data))

Base.getindex(xs::OneHotMatrix, i::Union{Integer, AbstractVector}, j::Integer) = xs.data[j][i]
Base.getindex(xs::OneHotMatrix, ::Colon, i::Integer) = xs.data[i]
Base.getindex(xs::OneHotMatrix, ::Colon, i::AbstractArray) = OneHotMatrix(xs.height, xs.data[i])
Base.getindex(xs::OneHotMatrix, ::Colon, ::Colon) = OneHotMatrix(xs.height, copy(xs.data))

Base.getindex(xs::OneHotMatrix, i::Integer, ::Colon) = map(x -> x[i], xs.data)

A::AbstractMatrix * B::OneHotMatrix = A[:, map(x->x.ix, B.data)]

Base.hcat(x::OneHotVector, xs::OneHotVector...) = OneHotMatrix(length(x), [x, xs...])

batch(xs::AbstractArray{<:OneHotVector}) = OneHotMatrix(length(first(xs)), xs)

import Adapt: adapt, adapt_structure

adapt_structure(T, xs::OneHotMatrix) = OneHotMatrix(xs.height, adapt(T, xs.data))

@init @require CuArrays="3a865a2d-5b23-5a0f-bc46-62713ec82fae" begin
  import .CuArrays: CuArray, cudaconvert
  import Base.Broadcast: BroadcastStyle, ArrayStyle
  BroadcastStyle(::Type{<:OneHotMatrix{<:CuArray}}) = ArrayStyle{CuArray}()
  cudaconvert(x::OneHotMatrix{<:CuArray}) = OneHotMatrix(x.height, cudaconvert(x.data))
end

"""
    onehot(l, labels[, unk])

Create an [`OneHotVector`](@ref) wtih `l`-th element be `true` based on possible `labels` set.
If `unk` is given, it retruns `onehot(unk, labels)` if the input label `l` is not find in `labels`; otherwise
it will error.

## Examples

```jldoctest
julia> onehot(:b, [:a, :b, :c])
3-element Flux.OneHotVector:
 false
  true
 false

julia> onehot(:c, [:a, :b, :c])
3-element Flux.OneHotVector:
 false
 false
  true
```
"""
function onehot(l, labels)
  i = something(findfirst(isequal(l), labels), 0)
  i > 0 || error("Value $l is not in labels")
  OneHotVector(i, length(labels))
end

function onehot(l, labels, unk)
  i = something(findfirst(isequal(l), labels), 0)
  i > 0 || return onehot(unk, labels)
  OneHotVector(i, length(labels))
end

"""
    onehotbatch(ls, labels[, unk...])

Create an [`OneHotMatrix`](@ref) with a batch of labels based on possible `labels` set, returns the
`onehot(unk, labels)` if given labels `ls` is not found in set `labels`.

## Examples

```jldoctest
julia> onehotbatch([:b, :a, :b], [:a, :b, :c])
3×3 Flux.OneHotMatrix:
 false   true  false
  true  false   true
 false  false  false

```
"""
onehotbatch(ls, labels, unk...) =
  OneHotMatrix(length(labels), [onehot(l, labels, unk...) for l in ls])

<<<<<<< HEAD
Base.argmax(xs::OneHotVector) = xs.ix

=======
"""
    onecold(y[, labels = 1:length(y)])

Inverse operations of [`onehot`](@ref).

## Examples

```jldoctest
julia> onecold([true, false, false], [:a, :b, :c])
:a

julia> onecold([0.3, 0.2, 0.5], [:a, :b, :c])
:c
```
"""
>>>>>>> b0155ec1
onecold(y::AbstractVector, labels = 1:length(y)) = labels[Base.argmax(y)]

onecold(y::AbstractMatrix, labels...) =
  dropdims(mapslices(y -> onecold(y, labels...), y, dims=1), dims=1)

onecold(y::OneHotMatrix, labels...) =
  mapreduce(x -> Flux.onecold(x, labels...), |, y.data, dims = 2, init = 0)

function argmax(xs...)
  Base.depwarn("`argmax(...)` is deprecated, use `onecold(...)` instead.", :argmax)
  return onecold(xs...)
end

# Ambiguity hack

a::TrackedMatrix * b::OneHotVector = invoke(*, Tuple{AbstractMatrix,OneHotVector}, a, b)
a::TrackedMatrix * b::OneHotMatrix = invoke(*, Tuple{AbstractMatrix,OneHotMatrix}, a, b)

onecold(x::TrackedVector, l...) = onecold(data(x), l...)
onecold(x::TrackedMatrix, l...) = onecold(data(x), l...)<|MERGE_RESOLUTION|>--- conflicted
+++ resolved
@@ -99,10 +99,8 @@
 onehotbatch(ls, labels, unk...) =
   OneHotMatrix(length(labels), [onehot(l, labels, unk...) for l in ls])
 
-<<<<<<< HEAD
 Base.argmax(xs::OneHotVector) = xs.ix
 
-=======
 """
     onecold(y[, labels = 1:length(y)])
 
@@ -118,7 +116,6 @@
 :c
 ```
 """
->>>>>>> b0155ec1
 onecold(y::AbstractVector, labels = 1:length(y)) = labels[Base.argmax(y)]
 
 onecold(y::AbstractMatrix, labels...) =
