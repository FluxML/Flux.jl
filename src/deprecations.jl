--- conflicted
+++ resolved
@@ -62,23 +62,6 @@
 const FluxAMDGPUAdaptor = AMDGPUDevice
 const FluxMetalAdaptor = MetalDevice
 
-######## v0.15 deprecations #########################
-
-<<<<<<< HEAD
-# Enable these when 0.16 is released, and delete const ClipGrad = Optimise.ClipValue etc:
-# Base.@deprecate_binding Optimiser OptimiserChain
-# Base.@deprecate_binding ClipValue ClipGrad
-
-# train!(loss::Function, ps::Zygote.Params, data, opt) = throw(ArgumentError(
-#   """On Flux 0.16, `train!` no longer accepts implicit `Zygote.Params`.
-#   Instead of `train!(loss_xy, Flux.params(model), data, Adam())`
-#   it now needs `opt = Flux.setup(Adam(), model); train!(loss_mxy, model, data, opt)`
-#   where `loss_mxy` accepts the model as its first argument.
-#   """
-# ))
-=======
->>>>>>> e2b3f068
-
 function reset!(x)
   Base.depwarn("reset!(m) is deprecated. You can remove this call as it is no more needed.", :reset!)
   return x
@@ -131,7 +114,6 @@
     """)
 end
 
-<<<<<<< HEAD
 # From 0.15, Flux.gradient is not Zygote.gradient, but we can add a deprecation path:
 function gradient(f, p::Zygote.Params)
   Base.depwarn("""Implicit gradients such as `gradient(f, ::Params)` are deprecated in Flux!
@@ -143,8 +125,8 @@
     Please see the docs for new explicit form.""", :withgradient; force=true)
   Zygote.withgradient(f, p)
 end
-=======
 
+          
 ### v0.16 deprecations ####################
 
 
@@ -159,4 +141,3 @@
 #   where `loss_mxy` accepts the model as its first argument.
 #   """
 # ))
->>>>>>> e2b3f068
