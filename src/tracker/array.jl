import Base: *

import LinearAlgebra
using Statistics
using LinearAlgebra: Transpose, Adjoint, diagm, diag

struct TrackedArray{T,N,A<:AbstractArray{T,N}} <: AbstractArray{T,N}
  tracker::Tracked{A}
  data::A
  grad::A
  TrackedArray{T,N,A}(t::Tracked{A}, data::A) where {T,N,A} = new(t, data)
  TrackedArray{T,N,A}(t::Tracked{A}, data::A, grad::A) where {T,N,A} = new(t, data, grad)
end

data(x::TrackedArray) = x.data
tracker(x::TrackedArray) = x.tracker

TrackedVector{T,A} = TrackedArray{T,1,A}
TrackedMatrix{T,A} = TrackedArray{T,2,A}
TrackedVecOrMat{T,A} = Union{TrackedVector{T,A},TrackedMatrix{T,A}}

track(c::Call, x::AbstractArray) = TrackedArray(c, x)

TrackedArray(c::Call, x::A) where A <: AbstractArray =
  TrackedArray{eltype(A),ndims(A),A}(Tracked{A}(c), x)

TrackedArray(c::Call, x::A, Δ::A) where A <: AbstractArray =
  TrackedArray{eltype(A),ndims(A),A}(Tracked{A}(c, Δ), x, Δ)

TrackedArray(x::AbstractArray) = TrackedArray(Call(), x, zero(x))

Base.eltype(x::Type{<:TrackedArray{T}}) where T <: Real = TrackedReal{T}

Base.show(io::IO, ::Type{TrackedArray{T,N,A}}) where {T,N,A<:AbstractArray{T,N}} =
  print(io, "TrackedArray{…,$A}")

function Base.summary(io::IO, x::TrackedArray)
  print(io, "Tracked ")
  summary(io, data(x))
end

Base.print_array(io::IO, x::TrackedArray) = Base.print_array(io, data(x))

Base.setindex!(xs::TrackedArray, v, i...) =
  error("Can't differentiate `setindex!`")

back!(::TrackedArray) = error("Value is not scalar; use `back!(sum(x))` or `back!(x, Δ)`")

# Fallthrough methods

for f in :[Base.size, Base.ndims, Base.collect].args
  @eval @inline $f(x::TrackedArray, a...) = $f(data(x), a...)
end

Base.size(x::TrackedArray, i::Integer, j::Integer, is::Integer...) =
  size(data(x), i, j, is...)

Base.similar(x::TrackedArray, dims::Union{AbstractUnitRange,Integer}...) =
  similar(data(x), dims...)

Base.similar(x::TrackedArray, T::Type) = similar(data(x), T)

for op in [:(==), :≈]
    @eval Base.$op(x::TrackedArray, y::AbstractArray) = Base.$op(data(x), y)
    @eval Base.$op(x::AbstractArray, y::TrackedArray) = Base.$op(x, data(y))
    @eval Base.$op(x::TrackedArray, y::TrackedArray) = Base.$op(data(x), data(y))
end

# Array Stdlib

Base.getindex(xs::TrackedArray, i...) = track(getindex, xs, i...)

@grad function getindex(xs::AbstractArray, i...)
  data(xs)[i...], function (Δ)
    Δ′ = zero(xs)
    Δ′[i...] = data(Δ)
    (nobacksies(:getindex, Δ′), map(_->nothing, i)...)
  end
end

Base.:-(xs::TrackedArray) = track(-, xs)

@grad -(xs) = -data(xs), Δ -> (-Δ,)

Base.transpose(xs::TrackedArray) = track(transpose, xs)
Base.adjoint(xs::TrackedArray) = track(adjoint, xs)

@grad transpose(xs) = transpose(data(xs)), Δ -> (reshape(transpose(Δ), size(xs)),)
@grad adjoint(xs) = data(xs)', Δ -> (reshape(Δ', size(xs)),)

Base.repeat(xs::TrackedArray; kw...) = track(repeat, xs; kw...)

@grad function repeat(xs; inner=ntuple(x->1, ndims(xs)), outer=ntuple(x->1, ndims(xs)))
  repeat(data(xs), inner = inner, outer = outer), function (Δ)
    Δ′ = zero(xs)
    S = size(xs)

    # Loop through each element of Δ, calculate source dimensions, accumulate into Δ′
    for (dest_idx, val) in pairs(IndexCartesian(), data(Δ))
        # First, round dest_idx[dim] to nearest gridpoint defined by inner[dim], then
        # wrap around based on original size S.
        src_idx = [mod1(div(dest_idx[dim] - 1, inner[dim]) + 1, S[dim]) for dim in 1:length(S)]
        Δ′[src_idx...] += val
    end
    (nobacksies(:repeat, Δ′),)
  end
end

for f in [:vcat, :hcat]
  UArray = :(Union{TrackedArray,Vector,Matrix,Adjoint,Transpose})
  @eval begin
    # This section is a bit of a hack since julia doesn't have a standardised
    # promotion mechanism for concatenation yet
    # https://github.com/JuliaLang/julia/pull/20815

    # It should support tracked concatenation with rank ∈ (1,2) with a
    # TrackedArray anywhere among the arguments This works as long as base has
    # other functions that captures `(::Union{Vector,RowVector,Matrix}...)`.
    Base.$f(a::$UArray...) = track($f, a...)

    # It should support tracked concatenation with rank>2 if the TrackedArray is
    # first
    Base.$f(a::TrackedArray, b::AbstractArray...) = track($f, a, b...)
    Base.$f(a::TrackedArray, b::$UArray...) = track($f, a, b...) # resolves ambiguity introduced by previous row

    # It should support tracked concatenation with rank>2 if the TrackedArray is
    # second
    Base.$f(a::Array, b::TrackedArray, c::AbstractArray...) = track($f, a, b, c...)
    Base.$f(a::Union{Vector,Matrix,Adjoint,Transpose}, b::TrackedArray,
            c::$UArray...) =
      track($f, a, b, c...) # resolves ambiguity introduced by previous row
  end
end

@grad function vcat(xs...)
  vcat(data.(xs)...), function (Δ)
    start = 0
    Δs = [begin
      i = map(_ -> :, size(xsi)) |> Base.tail
      d = Δ[start+1:start+size(xsi,1), i...]
      start += size(xsi, 1)
      d
    end for xsi in xs]
    return (Δs...,)
  end
end

@grad function hcat(xs...)
  hcat(data.(xs)...), function (Δ)
    start = 0
    Δs = [begin
      d = if ndims(xsi) == 1
        Δ[:, start+1]
      else
        i = map(_ -> :, size(xsi)) |> Base.tail |> Base.tail
        Δ[:, start+1:start+size(xsi,2), i...]
      end
      start += size(xsi, 2)
      d
    end for xsi in xs]
    return (Δs...,)
  end
end

Base.cat(a::TrackedArray; dims) = track(cat, a, dims = dims)
Base.cat(a::TrackedArray, b::TrackedArray, c::AbstractArray...; dims) = track(cat, a, b, c..., dims = dims)
Base.cat(a::TrackedArray, b::AbstractArray, c::AbstractArray...; dims) = track(cat, a, b, c..., dims = dims)
Base.cat(a::AbstractArray, b::TrackedArray, c::AbstractArray...; dims) = track(cat, a, b, c..., dims = dims)

@grad function cat(Xs...; dims)
  cat(data.(Xs)..., dims = dims), function (Δ)
    start = ntuple(i -> 0, Val(ndims(Δ)))
    Δs = [begin
      dim_xs = 1:ndims(xs)
      till_xs = ntuple((i -> i in dims ? (i in dim_xs ? size(xs,i) : 1) : 0), Val(ndims(Δ)))
      xs_in_Δ = ntuple(i -> till_xs[i] > 0 ? (start[i]+1:start[i]+till_xs[i]) : Colon(), Val(ndims(Δ)))
      d = reshape(Δ[xs_in_Δ...],size(xs))
      start = start .+ till_xs
      d
    end for xs in Xs]
    return (Δs...,)
  end
end

Base.reshape(xs::TrackedArray, dims::Union{Colon,Int64}...) = reshape(xs, dims)
Base.reshape(xs::TrackedArray, dims::Tuple{Vararg{Union{Int64,Colon}}}) = reshape(xs, Base._reshape_uncolon(xs, dims))
Base.reshape(xs::TrackedArray, dims::Tuple{Vararg{Int64}}) = track(reshape, xs, dims)

@grad reshape(xs, dims) = reshape(data(xs), dims), Δ -> (reshape(Δ, size(xs)),nothing)

Base.permutedims(xs::TrackedArray, dims) = track(permutedims, xs, dims)
@grad permutedims(xs, dims) = permutedims(data(xs), dims), Δ -> (permutedims(Δ, invperm(dims)),nothing)

function _kron(mat1::AbstractMatrix,mat2::AbstractMatrix)
    m1, n1 = size(mat1)
    mat1_rsh = reshape(mat1,(1,m1,1,n1))

    m2, n2 = size(mat2)
    mat2_rsh = reshape(mat2,(m2,1,n2,1))

    return reshape(mat1_rsh.*mat2_rsh, (m1*m2,n1*n2))
end

Base.kron(a::TrackedMatrix, b::TrackedMatrix)  = _kron(a, b)
Base.kron(a::TrackedMatrix, b::AbstractMatrix) = _kron(a, b)
Base.kron(a::AbstractMatrix, b::TrackedMatrix) = _kron(a, b)

# Reductions

Base.sum(xs::TrackedArray; dims = :) = track(sum, xs, dims = dims)
Base.sum(f::Union{Function,Type},xs::TrackedArray) = sum(f.(xs))

@grad sum(xs; dims = :) = sum(data(xs), dims = dims),
  Δ -> (zero(xs) .+ Δ, )

Base.prod(xs::TrackedArray; dims=:) = track(prod, xs; dims=dims)
Base.prod(f::Union{Function, Type}, xs::TrackedArray) = prod(f.(xs))

<<<<<<< HEAD
@grad function prod(xs; dims=:) 
  p = prod(xs.data, dims=dims)
  length(p)==1 ? _prod(xs.data, first(p), :) : _prod(xs.data, p, dims) # avoid mapslices() if not necc.
end
_prod(xs::Array, p, ::Colon) = p, Δ -> (nobacksies(:prod, ∇prod(xs, p, data(Δ)) ),) 
_prod(xs::Array, p, dims) = p, Δ -> (nobacksies(:prod, mapslices(∇prod, xs; dims=dims) .* Δ), )
_prod(xs, p, ::Colon) =  p, Δ -> ( ∇prod_all(x) .* Δ ,) # more generic fall-back
_prod(xs, p, dim) =      p, Δ -> ( ∇prod_dim(x, p, dim) .* Δ ,)

function ∇prod(x::AbstractArray, p=prod(x), Δ=1, f=identity)
  !iszero(p) && return p ./ x .* Δ
  ∇ = fill!(similar(x), 0)
  z = findall(iszero, x)
  length(z)>1 && return ∇
  ∇[first(z)] = prod(f(xi) for (i, xi) in pairs(x) if i!=first(z)) * Δ
  return ∇ 
end

∇prod_all(x) = reshape( .*(circshift.([reshape(x, length(x))], 1:length(x)-1)...), size(x))
∇prod_dim(x, p, dim::Int) = .*(circshift.([x], tuple.(Iterators.repeated(0,dim-1)..., 1:size(x,dim)-1))...)
∇prod_dim(x, p, dim) = p ./ x # error if x contains zero

Base.cumprod(xs::TrackedArray; dims::Union{Nothing, Integer}=nothing) = track(cumprod, xs; dims=dims)

@grad function cumprod(xs; dims=nothing) 
  ndims(xs)==1 && (dims==1 || dims==(1,)) && return _cumprod(xs, nothing) # avoid mapslices() if not necc.
  _cumprod(xs, dims)
end
_cumprod(xs, ::Nothing) = begin p = cumprod(xs.data); p, Δ -> (nobacksies(:cumprod, ∇cumprod(xs.data, p, data(Δ)) ),) end
_cumprod(xs, d) = begin p = cumprod(xs.data, dims=d); p, Δ -> (nobacksies(:cumprod, ∇cumprod(xs.data, d, p, data(Δ)) ),) end

function ∇cumprod(x::AbstractVector, p=cumprod(x), Δ=fill(1, length(x)))
  len = length(x)
  z = something(findfirst(iszero, x), len+1)

  ∇ = fill!(similar(x), 0)
  @inbounds for i=1:z-1
    ixi = 1/x[i]
    for k=i:z-1
      ∇[i] += p[k] * Δ[k] * ixi
    end
  end

  @inbounds if z != len+1
    pk = z==1 ? one(p[1]) : p[z-1] # will be prod(x[j] for j=1:k if j!=z)
    ∇[z] += pk * Δ[z]
    for k=(z+1):len
      pk *= x[k]
      ∇[z] += pk * Δ[k]
    end
  end
  ∇
end
      
colon_at_d(tup::NTuple{N}, d::Int) where N = NTuple{N}( ifelse(i==d, Colon(), tup[i]) for i=1:N )

function ∇cumprod(x::AbstractArray, d::Int, p=cumprod(x; dims=d), Δ=fill(1, size(x))) # mapslices(∇cumprod, x,p,Δ; dims=d) if only that existed
  ∇ = similar(x)
  for ii in Iterators.product([ifelse(i==d, Base.OneTo(1), r) for (i,r) in enumerate(axes(x))]...)
    iid = colon_at_d(ii, d)
    ∇[iid...] .= ∇cumprod(x[iid...], p[iid...], Δ[iid...])
  end
  ∇
end
=======
@grad prod(xs) = prod(data(xs)), Δ -> (prod(xs) ./ xs .* Δ,)
@grad prod(xs, dim) = prod(data(xs), dims = dim),
  Δ -> (nobacksies(:sum,
          reshape(.*(circshift.([reshape(data(xs), length(xs))], 1:length(xs)-1)...), size(xs)) .* Δ),
        nothing)
>>>>>>> b93d4763

Base.findfirst(xs::TrackedArray, args...) = findfirst(xs.data, args...)

Statistics.mean(xs::TrackedArray; dims = :) = track(mean, xs, dims = dims)

Base.maximum(xs::TrackedArray; dims = :) = track(maximum, xs, dims = dims)
Base.minimum(xs::TrackedArray; dims = :) = track(minimum, xs, dims = dims)

import LinearAlgebra: dot

dot(xs::TrackedVector, ys::TrackedVector) = track(dot, xs, ys)
dot(xs::AbstractVector, ys::TrackedVector) = track(dot, xs, ys)
dot(xs::TrackedVector, ys::AbstractVector) = track(dot, xs, ys)

@grad dot(xs, ys) = dot(data(xs), data(ys)), Δ -> (Δ .* ys, Δ .* xs)

# Hacks to get std working
Statistics.std(x::TrackedArray; dims = :, mean = Statistics.mean(x, dims = dims)) = _std(x,mean,dims)
_std(x::TrackedArray, mean, dims) = sqrt.(sum((x .- mean).^2, dims = dims) ./ (mapreduce(i -> size(x,i),*, dims) - 1))
_std(x::TrackedArray, mean, ::Colon) = sqrt.(sum((x .- mean).^2) ./ (length(x) - 1))

LinearAlgebra.norm(x::TrackedArray, p::Real = 2) =
  sum(abs.(x).^p .+ eps(0f0))^(1/p) # avoid d(sqrt(x))/dx == Inf at 0

@grad mean(xs; dims = :) = mean(data(xs), dims=dims), Δ -> (_backmean(xs,Δ,dims),)
_backmean(xs, Δ, ::Colon) = zero(xs) .+ Δ ./ length(xs)
_backmean(xs, Δ, dims) = zero(xs) .+ Δ ./ mapreduce(i -> size(data(xs),i),*,dims)

@grad function maximum(xs; dims = dims)
  maximum(data(xs), dims = dims), function (Δ)
    Δ′ = zero(xs)
    _, i = findmax(data(xs), dims = dims)
    Δ′[i] = data(Δ)
    return (nobacksies(:maximum, Δ′),)
  end
end

@grad function minimum(xs;  dims = dims)
  minimum(data(xs),  dims = dims), function (Δ)
    Δ′ = zero(xs)
    _, i = findmin(data(xs),  dims = dims)
    Δ′[i] = data(Δ)
    return (nobacksies(:minimum, Δ′),)
  end
end

# BLAS

LinearAlgebra.diagm(x::TrackedVector) = track(diagm, x)
@grad diagm(x) = diagm(data(x)), Δ -> (diag(Δ),)

x::TrackedMatrix  * y::AbstractMatrix = track(*, x, y)
x::AbstractMatrix * y::TrackedMatrix  = track(*, x, y)
x::TrackedMatrix  * y::TrackedMatrix  = track(*, x, y)

x::TrackedMatrix  * y::AbstractVector = track(*, x, y)
x::AbstractMatrix * y::TrackedVector  = track(*, x, y)
x::TrackedMatrix  * y::TrackedVector  = track(*, x, y)

x::TrackedVector  * y::AbstractVector = track(*, x, y)
x::AbstractVector * y::TrackedVector  = track(*, x, y)
x::TrackedVector  * y::TrackedVector  = track(*, x, y)

@grad a::AbstractMatrix * b::AbstractVecOrMat =
  data(a)*data(b), Δ -> (Δ * transpose(b), transpose(a) * Δ)

# NNlib

using NNlib
import NNlib: softmax, ∇softmax, logsoftmax, ∇logsoftmax, conv, maxpool, meanpool

softmax(xs::TrackedArray) = track(softmax, xs)

@grad softmax(xs) = softmax(data(xs)), Δ -> (nobacksies(:softmax, ∇softmax(data(Δ), data(xs))),)

logsoftmax(xs::TrackedArray) = track(logsoftmax, xs)

@grad logsoftmax(xs) = logsoftmax(data(xs)), Δ -> (nobacksies(:logsoftmax, ∇logsoftmax(data(Δ), data(xs))),)

conv(x::TrackedArray,  w::TrackedArray;  kw...) = track(conv, x, w; kw...)
conv(x::AbstractArray, w::TrackedArray;  kw...) = track(conv, x, w; kw...)
conv(x::TrackedArray,  w::AbstractArray; kw...) = track(conv, x, w; kw...)

@grad conv(x, w; kw...) =
  conv(data(x), data(w); kw...),
    Δ -> nobacksies(:conv,
      (NNlib.∇conv_data(data.((Δ, x, w))...; kw...),
       NNlib.∇conv_filter(data.((Δ, x, w))...; kw...)))

maxpool(x::TrackedArray, k; kw...) = track(maxpool, x, k; kw...)

@grad function maxpool(x, k; kw...)
  y = maxpool(data(x), k; kw...)
  y, Δ -> (nobacksies(:maxpool, NNlib.∇maxpool(data.((Δ, y, x))..., k; kw...)), nothing)
end

meanpool(x::TrackedArray, k; kw...) = track(meanpool, x, k; kw...)

@grad function meanpool(x, k; kw...)
  y = meanpool(data(x), k; kw...)
  y, Δ -> (nobacksies(:maxpool, NNlib.∇meanpool(data.((Δ, y, x))..., k; kw...)), nothing)
end

# Broadcasting

using ForwardDiff: Dual, partials, value

trim(x, Δ) = reshape(Δ, ntuple(i -> size(Δ, i), Val(ndims(x))))

unbroadcast(x::AbstractArray, Δ) =
  size(x) == size(Δ) ? Δ :
  length(x) == length(Δ) ? trim(x, Δ) :
    trim(x, sum(Δ, dims = ntuple(i -> size(x, i) == 1 ? i : ndims(Δ)+1, Val(ndims(Δ)))))

unbroadcast(x::Number, Δ) = sum(Δ)
unbroadcast(x::Base.RefValue{<:Function}, _) = nothing
unbroadcast(x::Base.RefValue{<:Val}, _) = nothing

dual(x, p) = x
dual(x::Real, p) = Dual(x, p)

function partial(f::F, Δ, i, args::Vararg{Any,N}) where {F,N}
  dargs = ntuple(j -> dual(args[j], i==j), Val(N))
  return Δ * f(dargs...).partials[1]
end

@inline function ∇broadcast(f::F, args::Vararg{Any,N}) where {F,N}
  y = broadcast(f, data.(args)...)
  eltype(y) <: Real || return y
  eltype(y) == Bool && return y
  function back(Δ)
    Δargs = ntuple(i -> partial.(f, data(Δ), i, args...), Val(N))
    dxs = unbroadcast.(args, Δargs)
    return nobacksies(:broadcast, dxs)
  end
  # So we can return non-tracked arrays
  track(Call(back, tracker.(args)), y)
end

using Base.Broadcast: BroadcastStyle, ArrayStyle, Broadcasted, broadcasted

struct TrackedStyle <: BroadcastStyle end

Broadcast.BroadcastStyle(::Type{<:Union{TrackedArray,TrackedReal}}) = TrackedStyle()
Broadcast.BroadcastStyle(::TrackedStyle, ::BroadcastStyle) = TrackedStyle()

# We have to re-build the original broadcast struct to get the appropriate array
# style. We need this primarily to support CuArrays' broadcasting fixes.
broadcast_rebuild(xs) = data(xs)

broadcast_rebuild(bc::Broadcasted) =
  broadcasted(bc.f, broadcast_rebuild.(bc.args)...)

preprocess(x) = x

function Base.Broadcast.materialize(bc::Broadcasted{TrackedStyle})
  bc1 = Broadcast.flatten(bc)
  bc2 = Broadcast.flatten(broadcast_rebuild(bc))
  ∇broadcast(bc2.f, bc1.args...)
end

using Requires

# https://github.com/FluxML/Flux.jl/issues/353
@init Requires.isprecompiling() || @eval Base.Broadcast begin
  function flatten(bc::Broadcasted{Style}) where {Style}
    isflat(bc) && return bc
    args = cat_nested(bc)
    let makeargs = make_makeargs(bc), f = bc.f
      newf = @inline function(args::Vararg{Any,N}) where N
        f(makeargs(args...)...)
      end
      return Broadcasted{Style}(newf, args, bc.axes)
    end
  end
  @inline function make_makeargs(makeargs, t::Tuple{<:Broadcasted,Vararg{Any}})
    bc = t[1]
    let makeargs = make_makeargs(makeargs, tail(t)), f = bc.f
      let makeargs = make_makeargs(makeargs, bc.args)
        headargs, tailargs = make_headargs(bc.args), make_tailargs(bc.args)
        return @inline function(args::Vararg{Any,N}) where N
          args1 = makeargs(args...)
          a, b = headargs(args1...), tailargs(args1...)
          (f(a...), b...)
        end
      end
    end
  end
end<|MERGE_RESOLUTION|>--- conflicted
+++ resolved
@@ -216,7 +216,6 @@
 Base.prod(xs::TrackedArray; dims=:) = track(prod, xs; dims=dims)
 Base.prod(f::Union{Function, Type}, xs::TrackedArray) = prod(f.(xs))
 
-<<<<<<< HEAD
 @grad function prod(xs; dims=:) 
   p = prod(xs.data, dims=dims)
   length(p)==1 ? _prod(xs.data, first(p), :) : _prod(xs.data, p, dims) # avoid mapslices() if not necc.
@@ -281,13 +280,6 @@
   end
   ∇
 end
-=======
-@grad prod(xs) = prod(data(xs)), Δ -> (prod(xs) ./ xs .* Δ,)
-@grad prod(xs, dim) = prod(data(xs), dims = dim),
-  Δ -> (nobacksies(:sum,
-          reshape(.*(circshift.([reshape(data(xs), length(xs))], 1:length(xs)-1)...), size(xs)) .* Δ),
-        nothing)
->>>>>>> b93d4763
 
 Base.findfirst(xs::TrackedArray, args...) = findfirst(xs.data, args...)
 
