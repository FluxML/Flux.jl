--- conflicted
+++ resolved
@@ -70,11 +70,7 @@
   Params(xs) = new(IdSet(xs))
 end
 
-<<<<<<< HEAD
-@forward Params.params Base.iterate
-=======
 @forward Params.params Base.iterate, Base.length
->>>>>>> 837e0361
 
 function Base.show(io::IO, ps::Params)
   print(io, "Params([")
