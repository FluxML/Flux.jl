--- conflicted
+++ resolved
@@ -1,10 +1,7 @@
-<<<<<<< HEAD
-using Flux: onehotbatch, mse, crossentropy, binarycrossentropy
-=======
+
 using Base.Test
 using Flux: onehotbatch, mse, crossentropy, logitcrossentropy, 
             σ, binarycrossentropy, logitbinarycrossentropy
->>>>>>> eaa9fd2d
 
 @testset "losses" begin
   # First, regression-style y's
