using Test, Random
import Flux: activations

@testset "basic" begin
  @testset "helpers" begin
    @testset "activations" begin
      dummy_model = Chain(x->x.^2, x->x .- 3, x -> tan.(x))
      x = randn(10)
      @test activations(dummy_model, x)[1] == x.^2
      @test activations(dummy_model, x)[2] == (x.^2 .- 3)
      @test activations(dummy_model, x)[3] == tan.(x.^2 .- 3)

      @test activations(Chain(), x) == ()
      @test activations(Chain(identity, x->:foo), x)[2] == :foo # results include `Any` type
    end
  end

  @testset "Chain" begin
    @test_nowarn Chain(Dense(10, 5, σ), Dense(5, 2))(randn(10))
    @test_throws DimensionMismatch Chain(Dense(10, 5, σ),Dense(2, 1))(randn(10))
    # numeric test should be put into testset of corresponding layer
  end

  @testset "Activations" begin
    c = Chain(Dense(3,5,relu), Dense(5,1,relu))
    X = Float32.([1.0; 1.0; 1.0])
    @test_nowarn gradient(()->Flux.activations(c, X)[2][1], params(c))
  end

  @testset "Dense" begin
    @testset "constructors" begin
      @test size(Dense(10, 100).weight) == (100, 10)
      @test size(Dense(10, 100).bias) == (100,)
      @test Dense(rand(100,10), rand(100)).σ == identity
      @test Dense(rand(100,10)).σ == identity

      @test Dense(rand(100,10), false).σ == identity
      @test Dense(rand(100,10), false, tanh).σ == tanh
      @test Dense(rand(100,10), rand(100)).σ == identity
      @test Dense(rand(Float16, 100,10), true).bias isa Vector{Float16}  # creates matching type
<<<<<<< HEAD
      # @test Dense(rand(Float16, 100,10), rand(100)).bias isa Vector{Float16}  # converts to match

      # @test Dense(3,4; init=Base.randn, bias=true).bias isa Vector{Float64}
      # @test Dense(3,4; init=Base.randn, bias=[1,2,3,4]).bias isa Vector{Float64}
=======
      @test_skip Dense(rand(Float16, 100,10), rand(100)).bias isa Vector{Float16}  # converts to match

      @test Dense(3,4; init=Base.randn, bias=true).bias isa Vector{Float64}
      @test_skip Dense(3,4; init=Base.randn, bias=[1,2,3,4]).bias isa Vector{Float64}
>>>>>>> 28f34d1e

      @test_throws MethodError Dense(10, 10.5)
      @test_throws MethodError Dense(10, 10.5, tanh)
      # @test_throws DimensionMismatch Dense(3,4; bias=rand(5))
      # @test_throws DimensionMismatch Dense(rand(4,3), rand(5))
      # @test_throws MethodError Dense(rand(5))
      # @test_throws MethodError Dense(rand(5), rand(5))
      # @test_throws MethodError Dense(rand(5), rand(5), tanh)
    end
    @testset "dimensions" begin
      @test  length(Dense(10, 5)(randn(10))) == 5
      @test_throws DimensionMismatch Dense(10, 5)(randn(1))
      @test_throws MethodError Dense(10, 5)(1) # avoid broadcasting
      @test_throws MethodError Dense(10, 5).(randn(10)) # avoid broadcasting
      @test size(Dense(10, 5)(randn(10))) == (5,)
      @test size(Dense(10, 5)(randn(10,2))) == (5,2)
      @test size(Dense(10, 5)(randn(10,2,3))) == (5,2,3)
      @test size(Dense(10, 5)(randn(10,2,3,4))) == (5,2,3,4)
      @test_throws DimensionMismatch Dense(10, 5)(randn(11,2,3))
    end
    @testset "zeros" begin
      @test Dense(10, 1, identity, init = ones)(ones(10,1)) == 10*ones(1, 1)
      @test Dense(10, 1, identity, init = ones)(ones(10,2)) == 10*ones(1, 2)
      @test Dense(10, 2, identity, init = ones)(ones(10,1)) == 10*ones(2, 1)
      @test Dense(10, 2, identity, init = ones)([ones(10,1) 2*ones(10,1)]) == [10 20; 10 20]
      @test Dense(10, 2, identity, init = ones, bias = false)([ones(10,1) 2*ones(10,1)]) == [10 20; 10 20]
    end
  end

  @testset "Diagonal" begin
    @test length(Flux.Diagonal(10)(randn(10))) == 10
    @test length(Flux.Diagonal(10)(1)) == 10
    @test length(Flux.Diagonal(10)(randn(1))) == 10
    @test_throws DimensionMismatch Flux.Diagonal(10)(randn(2))

    @test Flux.Diagonal(2)([1 2]) == [1 2; 1 2]
    @test Flux.Diagonal(2)([1,2]) == [1,2]
    @test Flux.Diagonal(2)([1 2; 3 4]) == [1 2; 3 4]

    @test Flux.Diagonal(2)(rand(2,3,4)) |> size == (2, 3, 4)
    @test Flux.Diagonal(2,3)(rand(2,3,4)) |> size == (2, 3, 4)
    @test Flux.Diagonal(2,3,4)(rand(2,3,4)) |> size == (2, 3, 4)
    @test Flux.Diagonal(2,3)(rand(2,1,4)) |> size == (2, 3, 4)
  end

  @testset "Maxout" begin
    # Note that the normal common usage of Maxout is as per the docstring
    # These are abnormal constructors used for testing purposes

    @testset "Constructor" begin
      mo = Maxout(() -> identity, 4)
      input = rand(40)
      @test mo(input) == input
    end

    @testset "simple alternatives" begin
      mo = Maxout((x -> x, x -> 2x, x -> 0.5x))
      input = rand(40)
      @test mo(input) == 2*input
    end

    @testset "complex alternatives" begin
      mo = Maxout((x -> [0.5; 0.1]*x, x -> [0.2; 0.7]*x))
      input = [3.0 2.0]
      target = [0.5, 0.7].*input
      @test mo(input) == target
    end

    @testset "params" begin
      mo = Maxout(()->Dense(32, 64), 4)
      ps = params(mo)
      @test length(ps) == 8  #4 alts, each with weight and bias
    end
  end

  @testset "SkipConnection" begin
    @testset "zero sum" begin
      input = randn(10, 10, 10, 10)
      @test SkipConnection(x -> zeros(size(x)), (a,b) -> a + b)(input) == input
    end

    @testset "concat size" begin
      input = randn(10, 2)
      @test size(SkipConnection(Dense(10,10), (a,b) -> cat(a, b, dims = 2))(input)) == (10,4)
    end
  end

  @testset "Bilinear" begin
    @testset "SkipConnection recombinator" begin
      d = Dense(10, 10)
      b = Flux.Bilinear(10, 10, 5)
      x = randn(Float32,10,9)
      sc = SkipConnection(d, b)
      @test size(sc(x)) == (5,9)
    end

    @testset "Two-streams zero sum" begin
      x = zeros(Float32,10,9)
      y = zeros(Float32,2,9)
      b = Flux.Bilinear(10, 2, 3)
      @test size(b(x,y)) == (3,9)
      @test sum(abs2, b(x,y)) == 0f0
    end

    @testset "Inner interactions" begin
      x = randn(Float32,11,7)
      b = Flux.Bilinear(11, 11, 3)
      @test size(b(x)) == (3,7)
      @test_nowarn gs = gradient(() -> sum(abs2.(b(x))), params(b))
    end

    @testset "constructors" begin
      b1 = Flux.Bilinear(randn(3,4,5))
      @test b1.bias isa Vector{Float64}
      @test b1.σ == identity

      b2 = Flux.Bilinear(randn(3,4,5), false)
      @test b2.bias == Flux.Zeros()

      b3 = Flux.Bilinear(randn(Float16, 3,4,5), true, tanh)
      @test b3.σ == tanh
      @test b3.bias isa Vector{Float16}
      @test size(b3(rand(4), rand(5))) == (3,)

      b4 = Flux.Bilinear(3,3,7; bias=1:7, init=Flux.zeros)
<<<<<<< HEAD
      # @test  b4.bias isa Vector{Float32}
=======
      @test_skip  b4.bias isa Vector{Float32}
>>>>>>> 28f34d1e

      @test_throws ArgumentError Flux.Bilinear(rand(3)) # expects a 3-array
      @test_throws ArgumentError Flux.Bilinear(rand(3,4), false, tanh)
      @test_throws DimensionMismatch Flux.Bilinear(rand(3,4,5), rand(6), tanh) # wrong length bias
    end
  end

  @testset "Parallel" begin
    @testset "zero sum" begin
      input = randn(10, 10, 10, 10)
      @test Parallel(+, x -> zeros(size(x)), identity)(input) == input
    end

    @testset "concat size" begin
      input = randn(10, 2)
      @test size(Parallel((a, b) -> cat(a, b; dims=2), Dense(10, 10), identity)(input)) == (10, 4)
    end

    @testset "vararg input" begin
      inputs = randn(10), randn(5), randn(4)
      @test size(Parallel(+, Dense(10, 2), Dense(5, 2), Dense(4, 2))(inputs)) == (2,)
    end
  end
end<|MERGE_RESOLUTION|>--- conflicted
+++ resolved
@@ -38,17 +38,11 @@
       @test Dense(rand(100,10), false, tanh).σ == tanh
       @test Dense(rand(100,10), rand(100)).σ == identity
       @test Dense(rand(Float16, 100,10), true).bias isa Vector{Float16}  # creates matching type
-<<<<<<< HEAD
-      # @test Dense(rand(Float16, 100,10), rand(100)).bias isa Vector{Float16}  # converts to match
-
-      # @test Dense(3,4; init=Base.randn, bias=true).bias isa Vector{Float64}
-      # @test Dense(3,4; init=Base.randn, bias=[1,2,3,4]).bias isa Vector{Float64}
-=======
       @test_skip Dense(rand(Float16, 100,10), rand(100)).bias isa Vector{Float16}  # converts to match
 
-      @test Dense(3,4; init=Base.randn, bias=true).bias isa Vector{Float64}
+      @test_skip Dense(3,4; init=Base.randn, bias=true).bias isa Vector{Float64}
       @test_skip Dense(3,4; init=Base.randn, bias=[1,2,3,4]).bias isa Vector{Float64}
->>>>>>> 28f34d1e
+
 
       @test_throws MethodError Dense(10, 10.5)
       @test_throws MethodError Dense(10, 10.5, tanh)
@@ -174,11 +168,7 @@
       @test size(b3(rand(4), rand(5))) == (3,)
 
       b4 = Flux.Bilinear(3,3,7; bias=1:7, init=Flux.zeros)
-<<<<<<< HEAD
-      # @test  b4.bias isa Vector{Float32}
-=======
       @test_skip  b4.bias isa Vector{Float32}
->>>>>>> 28f34d1e
 
       @test_throws ArgumentError Flux.Bilinear(rand(3)) # expects a 3-array
       @test_throws ArgumentError Flux.Bilinear(rand(3,4), false, tanh)
