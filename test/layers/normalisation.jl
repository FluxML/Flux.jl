using Flux: testmode!
using Flux.Tracker: data

@testset "Dropout" begin
  x = [1.,2.,3.]
  @test x == testmode!(Dropout(0.1))(x)
  @test x == Dropout(0)(x)
  @test zero(x) == Dropout(1)(x)

  x = rand(100)
  m = Dropout(0.9)
  y = m(x)
  @test count(a->a==0, y) > 50
  testmode!(m)
  y = m(x)
  @test count(a->a==0, y) == 0
  testmode!(m, false)
  y = m(x)
  @test count(a->a==0, y) > 50

  x = rand(100)
  m = Chain(Dense(100,100),
            Dropout(0.9))
  y = m(x)
  @test count(a->a == 0, y) > 50
  testmode!(m)
  y = m(x)
  @test count(a->a == 0, y) == 0
end

@testset "BatchNorm" begin
  let m = BatchNorm(2), x = param([1 3 5;
                                   2 4 6])

    @test m.β.data == [0, 0]  # initβ(2)
    @test m.γ.data == [1, 1]  # initγ(2)
    # initial m.σ is 1
    # initial m.μ is 0
    @test m.active

    # @test m(x).data ≈ [-1 -1; 0 0; 1 1]'
    m(x)

    # julia> x
    #  2×3 Array{Float64,2}:
    #  1.0  3.0  5.0
    #  2.0  4.0  6.0
    #
    # μ of batch will be
    #  (1. + 3. + 5.) / 3 = 3
    #  (2. + 4. + 6.) / 3 = 4
    #
    # ∴ update rule with momentum:
    #  .1 * 3 + 0 = .3
    #  .1 * 4 + 0 = .4
    @test m.μ ≈ reshape([0.3, 0.4], 2, 1)

    # julia> .1 .* std(x, dims = 2, corrected=false) .* (3 / 2).+ .9 .* [1., 1.]
    # 2×1 Array{Float64,2}:
    #  1.14495
    #  1.14495
<<<<<<< HEAD
    @test m.σ² ≈ 0.1 .* var(x.data, 2, corrected=false)*3/2  + 0.9 .* [1., 1.]
=======
    @test m.σ ≈ .1 .* std(x.data, dims = 2, corrected=false) .* (3 / 2).+ .9 .* [1., 1.]
>>>>>>> b93d4763

    testmode!(m)
    @test !m.active

<<<<<<< HEAD
    y = m(x).data
    @test isapprox(y, data((x .- m.μ) ./ sqrt.(m.σ² .+ m.ϵ)), atol = 1.0e-6)
=======
    x′ = m(x).data
    @test x′[1] ≈ (1 .- 0.3) / 1.1449489742783179
>>>>>>> b93d4763
  end

  # with activation function
  let m = BatchNorm(2, sigmoid), x = param([1 3 5;
                                            2 4 6])
    @test m.active
    m(x)

    testmode!(m)
    @test !m.active

    y = m(x).data
    @test isapprox(y, data(sigmoid.((x .- m.μ) ./ sqrt.(m.σ² .+ m.ϵ))), atol = 1.0e-7)
  end

  let m = BatchNorm(2), x = param(reshape(1:6, 3, 2, 1))
    y = reshape(permutedims(x, [2, 1, 3]), 2, :)
    y = permutedims(reshape(m(y), 2, 3, 1), [2, 1, 3])
    @test m(x) == y
  end

  let m = BatchNorm(2), x = param(reshape(1:12, 2, 3, 2, 1))
    y = reshape(permutedims(x, [3, 1, 2, 4]), 2, :)
    y = permutedims(reshape(m(y), 2, 2, 3, 1), [2, 3, 1, 4])
    @test m(x) == y
  end

  let m = BatchNorm(2), x = param(reshape(1:24, 2, 2, 3, 2, 1))
    y = reshape(permutedims(x, [4, 1, 2, 3, 5]), 2, :)
    y = permutedims(reshape(m(y), 2, 2, 2, 3, 1), [2, 3, 4, 1, 5])
    @test m(x) == y
  end
end<|MERGE_RESOLUTION|>--- conflicted
+++ resolved
@@ -59,22 +59,13 @@
     # 2×1 Array{Float64,2}:
     #  1.14495
     #  1.14495
-<<<<<<< HEAD
-    @test m.σ² ≈ 0.1 .* var(x.data, 2, corrected=false)*3/2  + 0.9 .* [1., 1.]
-=======
-    @test m.σ ≈ .1 .* std(x.data, dims = 2, corrected=false) .* (3 / 2).+ .9 .* [1., 1.]
->>>>>>> b93d4763
+    @test m.σ² ≈ .1 .* std(x.data, dims = 2, corrected=false) .* (3 / 2).+ .9 .* [1., 1.]
 
     testmode!(m)
     @test !m.active
 
-<<<<<<< HEAD
-    y = m(x).data
-    @test isapprox(y, data((x .- m.μ) ./ sqrt.(m.σ² .+ m.ϵ)), atol = 1.0e-6)
-=======
     x′ = m(x).data
     @test x′[1] ≈ (1 .- 0.3) / 1.1449489742783179
->>>>>>> b93d4763
   end
 
   # with activation function
