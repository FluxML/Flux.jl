--- conflicted
+++ resolved
@@ -1,10 +1,6 @@
 using Test
 using Flux: onehotbatch, σ
-<<<<<<< HEAD
-=======
 using Statistics: mean
-
->>>>>>> 7088682c
 using Flux.Losses: mse, label_smoothing, crossentropy, logitcrossentropy, binarycrossentropy, logitbinarycrossentropy
 using Flux.Losses: xlogx, xlogy
 
