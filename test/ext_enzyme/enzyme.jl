<<<<<<< HEAD
using Enzyme: Enzyme, Duplicated, Const, Active
Enzyme.Compiler.VERBOSE_ERRORS[] = true
=======
# ENZYME CPU TESTS
>>>>>>> 2a91836d

@testset "Models" begin
    function loss(model, x)
        mean(model(x))
    end

    models_xs = [
        (Dense(2=>4), randn(Float32, 2), "Dense"),
        (Chain(Dense(2=>4, tanh), Dense(4=>3)), randn(Float32, 2), "Chain(Dense, Dense)"),
        (f64(Chain(Dense(2=>4), Dense(4=>2))), randn(Float64, 2, 1), "f64(Chain(Dense, Dense))"),
        (Flux.Scale([1.0f0 2.0f0 3.0f0 4.0f0], true, abs2), randn(Float32, 2), "Flux.Scale"),
        (Conv((3, 3), 2 => 3), randn(Float32, 3, 3, 2, 1), "Conv"),
        (Chain(Conv((3, 3), 2 => 3, ), Conv((3, 3), 3 => 1, tanh)), rand(Float32, 5, 5, 2, 1), "Chain(Conv, Conv)"),
        (Chain(Conv((4, 4), 2 => 2, pad=SamePad()), MeanPool((5, 5), pad=SamePad())), rand(Float32, 5, 5, 2, 2), "Chain(Conv, MeanPool)"),
        (Maxout(() -> Dense(5 => 4, tanh), 3), randn(Float32, 5, 1), "Maxout"),
        (SkipConnection(Dense(2 => 2), vcat), randn(Float32, 2, 3), "SkipConnection"),
        (Flux.Bilinear((2, 2) => 3), randn(Float32, 2, 1), "Bilinear"),
        (ConvTranspose((3, 3), 3 => 2, stride=2), rand(Float32, 5, 5, 3, 1), "ConvTranspose"),
        (first ∘ LayerNorm(2), randn(Float32, 2, 10), "LayerNorm"),
        (BatchNorm(2), randn(Float32, 2, 10), "BatchNorm"),
        (first ∘ MultiHeadAttention(16), randn32(16, 20, 2), "MultiHeadAttention"),
    ]

    for (model, x, name) in models_xs
        @testset "Enzyme grad check $name" begin
            println("testing $name with Enzyme")
            @test test_gradients(model, x; loss, compare_finite_diff=false, test_enzyme=true)
        end
    end
end

@testset "Recurrent Layers" begin
    function loss(model, x)
        mean(model(x))
    end

    models_xs = [
        (RNN(3 => 2), randn(Float32, 3, 2), "RNN"), 
        (LSTM(3 => 5), randn(Float32, 3, 2), "LSTM"),
        (GRU(3 => 5), randn(Float32, 3, 10), "GRU"),
        (Chain(RNN(3 => 4), RNN(4 => 3)), randn(Float32, 3, 2), "Chain(RNN, RNN)"),
        (Chain(LSTM(3 => 5), LSTM(5 => 3)), randn(Float32, 3, 2), "Chain(LSTM, LSTM)"),
    ]

    for (model, x, name) in models_xs
        @testset "check grad $name" begin
            println("testing $name")
            test_gradients(model, x; loss, compare_finite_diff=false, test_enzyme=true)
        end
    end
end

@testset "gradient, withgradient, Duplicated" begin
    # Tests above are about how Enzyme digests Flux layers.
    # Tests here are just the interface Flux.gradient(f, Duplicated(model)) etc.
    m1 = Duplicated(Dense(3=>2))
    @test m1 isa Enzyme.Duplicated
    g1 = Flux.gradient(m -> sum(m.bias), m1) |> only
    @test iszero(g1.weight)
    @test g1.bias == [1, 1]
    @test m1.dval.bias == [1, 1]

    g2 = Flux.withgradient((m,x) -> sum(m(x)), m1, [1,2,3f0])
    @test g2.val ≈ sum(m1([1,2,3f0]))
    @test g2.grad[1].weight ≈ [1 2 3; 1 2 3]
    @test g2.grad[2] === nothing  # implicitly Const

    g3 = Flux.withgradient(Duplicated([1,2,4.], zeros(3))) do x
              z = 1 ./ x
              sum(z), z  # here z is an auxillary output
           end
    @test g3.grad[1] ≈ [-1.0, -0.25, -0.0625]
    @test g3.val[1] ≈ 1.75
    @test g3.val[2] ≈ [1.0, 0.5, 0.25]
    g4 = Flux.withgradient(Duplicated([1,2,4.], zeros(3))) do x
              z = 1 ./ x
              (loss=sum(z), aux=string(z))
           end
    @test g4.grad[1] ≈ [-1.0, -0.25, -0.0625]
    @test g4.val.loss ≈ 1.75
    @test g4.val.aux == "[1.0, 0.5, 0.25]"

    # setup understands Duplicated:
    @test Flux.setup(Adam(), m1) == Flux.setup(Adam(), m1.val)

    # state, loadmodel do too -- all ignore the dval branch, no outer (; val, dval) namedtuple
    @test Flux.state(m1) == Flux.state(m1.val)
    oldmodel = deepcopy(m1)
    oldpar = deepcopy(Flux.state(m1))
    m1.val.weight .= 0
    @test Flux.loadmodel!(m1, oldmodel).val.weight ≈ oldpar.weight
    m1.val.weight .= 0
    @test Flux.loadmodel!(m1, oldpar).val.weight ≈ oldpar.weight

    # At least one Duplicated is required:
    @test_throws ArgumentError Flux.gradient(m -> sum(m.bias), Const(m1.val))
    @test_throws ArgumentError Flux.gradient((m,x) -> sum(m(x)), Const(m1.val), [1,2,3f0])
    @test_throws ArgumentError Flux.withgradient(m -> sum(m.bias), Const(m1.val))
    @test_throws ArgumentError Flux.withgradient((m,x) -> sum(m(x)), Const(m1.val), [1,2,3f0])
    # Active is disallowed:
    @test_throws ArgumentError Flux.gradient((m,z) -> sum(m.bias)/z, m1, Active(3f0))
    @test_throws ArgumentError Flux.gradient((m,z) -> sum(m.bias)/z, m1.val, Active(3f0))
    @test_throws ArgumentError Flux.gradient((m,z) -> sum(m.bias)/z, Const(m1.val), Active(3f0))
    # Duplicated
    @test_throws Exception Flux.gradient((m,z) -> sum(m.bias)/z, m1, Duplicated(3f0, 0f0))

    # Using Duplicated within Zygote.gradient is not supported:
    @test_throws ErrorException Zygote.gradient((m,x) -> sum(m(x)), m1, [1,2,3f0])
end

@testset "bugs found" begin
    _duplicated(x) = Duplicated(x, Enzyme.make_zero(x))
    z = _duplicated(zeros32(3))
    @test Flux.gradient(sum ∘ LayerNorm(3), z)[1] ≈ [0.0, 0.0, 0.0]
    @test Flux.gradient(|>, z, _duplicated(sum ∘ LayerNorm(3)))[1] ≈ [0.0, 0.0, 0.0]
    @test Flux.gradient(|>, z, Const(sum ∘ LayerNorm(3)))[2] === nothing

    @test_broken Flux.withgradient(sum ∘ LayerNorm(3), z).grad[1] ≈ [0.0, 0.0, 0.0]  # AssertionError: Base.allocatedinline(actualRetType) returns false: actualRetType = Any, rettype = Active{Any}
    @test_broken Flux.withgradient(|>, z, _duplicated(sum ∘ LayerNorm(3))).grad[1] ≈ [0.0, 0.0, 0.0]
end<|MERGE_RESOLUTION|>--- conflicted
+++ resolved
@@ -1,9 +1,4 @@
-<<<<<<< HEAD
-using Enzyme: Enzyme, Duplicated, Const, Active
-Enzyme.Compiler.VERBOSE_ERRORS[] = true
-=======
 # ENZYME CPU TESTS
->>>>>>> 2a91836d
 
 @testset "Models" begin
     function loss(model, x)
