# Test layers and data/model movements on and off the GPU
# Add tests for layers and their gradients on the GPU
# Most of the forward passes should be fine being applied
# to bitstype objects, but this gives higher coverage for our use-cases
# Check that getting the gradients does not throw

# generic movement tests
@testset "Basic GPU Movement" begin
  @test gradient(x -> sum(gpu(x)), rand(3,3)) isa Tuple
  @test gradient(x -> sum(cpu(x)), gpu(rand(3,3))) isa Tuple
end

# TODO: These layers get into scalar indexing
# `AlphaDropout` throws a compilation error on GPUs,
# whereas, the rest are scalar indexing issues.
# The norm layers behave differently on the CPU and
# the GPU too.
const BROKEN_LAYERS = Union{DepthwiseConv,
                            AlphaDropout}

<<<<<<< HEAD
function gpu_gradtest(name::String, layers::Vector, x_cpu, args...) 
=======
const ACTIVATIONS = [identity, relu, tanh,
                     sigmoid, exp, softplus,
                     elu, selu]

function gpu_gradtest(name::String, layers::Vector, x_cpu = nothing, args...; test_cpu = true)
  isnothing(x_cpu) && error("Missing input to test the layers against.")
>>>>>>> de76e085
  @testset "$name GPU grad tests" begin
    for layer in layers
      @testset "$layer Layer GPU grad test" begin

        # compute output and grad of parameters
        l_cpu = layer(args...)
<<<<<<< HEAD
        l_gpu, x_gpu = gpu(l_cpu), gpu(x_cpu)
        if l_cpu isa BROKEN_LAYERS
          @test_broken gradient(() -> sum(l_gpu(x_gpu)), Flux.params(l_gpu)) isa Flux.Zygote.Grads
        else
          ps_gpu = Flux.params(l_gpu)
          ps_cpu = Flux.params(l_cpu)
          y_gpu, back_gpu = pullback(() -> sum(l_gpu(x_gpu)), ps_gpu)
          gs_gpu = back_gpu(1.f0)
          @test gs isa Flux.Zygote.Grads
=======
        ps_cpu = Flux.params(l_cpu)
        y_cpu, back_cpu = pullback(() -> sum(l_cpu(x_cpu)), ps_cpu)
        gs_cpu = back_cpu(1f0)

        x_gpu = gpu(x_cpu)
        l_gpu = l_cpu |> gpu
        ps_gpu = Flux.params(l_gpu)

        if typeof(l_gpu) <: BROKEN_LAYERS
          @test_broken gradient(() -> sum(l_gpu(x_gpu)), ps_gpu) isa Flux.Zygote.Grads
        else
          y_gpu, back_gpu = pullback(() -> sum(l_gpu(x_gpu)), ps_gpu)
          gs_gpu = back_gpu(1f0) # TODO many layers error out when backprop int 1, should fix

          # compute grad of input
          xg_cpu = gradient(x -> sum(l_cpu(x)), x_cpu)[1]
          xg_gpu = gradient(x -> sum(l_gpu(x)), x_gpu)[1]

          # test 
          if test_cpu
            @test y_gpu ≈ y_cpu rtol=1f-3 atol=1f-3
            @test Array(xg_gpu) ≈ xg_cpu rtol=1f-3 atol=1f-3
          end
          @test gs_gpu isa Flux.Zygote.Grads
          for (p_cpu, p_gpu) in zip(ps_cpu, ps_gpu)
            @test gs_gpu[p_gpu] isa Flux.CUDA.CuArray
            if test_cpu
              @test Array(gs_gpu[p_gpu]) ≈ gs_cpu[p_cpu] rtol=1f-3 atol=1f-3
            end
          end
>>>>>>> de76e085
        end
      end
    end
  end
end

# Just to give testset in gpu_gradtest meaningful labels
ConvNoBias(args...) = Conv(args...; bias = false)
ConvTransposeNoBias(args...) = ConvTranspose(args...; bias = false)
CrossCorNoBias(args...) = CrossCor(args...; bias = false)
DepthwiseConvNoBias(args...) = DepthwiseConv(args...; bias = false)

for act in ACTIVATIONS
  r = rand(Float32, 28, 28, 1, 1)
  conv_layers = [Conv, ConvNoBias,
                 ConvTranspose, ConvTransposeNoBias,
                 CrossCor, CrossCorNoBias,
                 DepthwiseConv, DepthwiseConvNoBias]
  gpu_gradtest("Convolution with $act", conv_layers, r, (2,2), 1=>3, act, test_cpu = false)
  
  batch_norm = [BatchNorm]
  gpu_gradtest("BatchNorm 1 with $act", batch_norm, rand(Float32, 28,28,3,4), 3, act, test_cpu = false) #TODO fix errors
  gpu_gradtest("BatchNorm 2 with $act", batch_norm, rand(Float32, 5,4), 5, act, test_cpu = false)
  
  instancenorm = [InstanceNorm]
  gpu_gradtest("InstanceNorm with $act", instancenorm, r, 1, act, test_cpu = false)
  
  groupnorm = [GroupNorm]
  gpu_gradtest("GroupNorm with $act", groupnorm, rand(Float32, 28,28,3,1), 3, 1, act, test_cpu = false)
end

r = rand(Float32, 28, 28, 1, 1)

pooling_layers = [MaxPool, MeanPool]
gpu_gradtest("Pooling", pooling_layers, r, (2,2))

adaptive_pooling_layers = [AdaptiveMaxPool, AdaptiveMeanPool]
gpu_gradtest("AdaptivePooling", adaptive_pooling_layers, r, (7,7), test_cpu = false)

dropout_layers = [Dropout, AlphaDropout]
gpu_gradtest("Dropout", dropout_layers, r, 0.5f0; test_cpu = false) # dropout is not deterministic

layer_norm = [LayerNorm]
gpu_gradtest("LayerNorm 1", layer_norm, rand(Float32, 28,28,3,4), 1, test_cpu = false) #TODO fix errors
gpu_gradtest("LayerNorm 2", layer_norm, rand(Float32, 5,4), 5)

upsample = [x -> Upsample(scale=x)]
 gpu_gradtest("Upsample 2d", upsample, rand(Float32, 3, 4, 2, 3), (2,2))
 gpu_gradtest("Upsample 1d", upsample, rand(Float32, 3, 4, 2, 3), (2,))

<<<<<<< HEAD
 pixelshuffle = [PixelShuffle]
 gpu_gradtest("PixelShuffle 2d", pixelshuffle, rand(Float32, 3, 4, 18, 3), 3)
 gpu_gradtest("PixelShuffle 1d", pixelshuffle, rand(Float32, 3, 18, 3), 3)

=======
>>>>>>> de76e085
@testset "function layers" begin
  x = rand(Float32, 3,3)
  gpu_autodiff_test(x -> sum(Flux.normalise(x; dims=1)), x)
  gpu_autodiff_test(x -> sum(Flux.normalise(x; dims=2)), x)
  gpu_autodiff_test(x -> sum(Flux.normalise(x)), x)
end

@testset "Zeros mapped for $cl" for cl in (Conv, ConvTranspose, CrossCor, DepthwiseConv)
  l = cl((2,2), 1=>3, bias = false) |> gpu
  ip = zeros(Float32, 28,28,1,1) |> gpu
  if typeof(l) <: BROKEN_LAYERS
    @test_broken sum(l(ip)) ≈ 0.f0
    @test_broken gradient(() -> sum(l(ip)), Flux.params(l)) isa Flux.Zygote.Grads
  else
    @test sum(l(ip)) ≈ 0.f0
    gs = gradient(() -> sum(l(ip)), Flux.params(l))
    @test l.bias ∉ gs.params 
  end
end

@testset "Dense with Zeros bias" begin
  l = Dense(ones(Float32, 4,3), Flux.Zeros()) |> gpu
  ip = zeros(Float32, 3, 7) |> gpu

  @test sum(l(ip)) ≈ 0.f0
  gs = gradient(() -> sum(l(ip)), Flux.params(l))
  @test l.b ∉ gs.params
end

@testset "Extended BatchNorm" begin
  m_cpu = BatchNorm(2)
  m_gpu = m_cpu |> gpu
  x_cpu = rand(Float32, 3, 2, 2)
  x_gpu = x_cpu |> gpu

  ## In :auto mode, track statistics only in gradient contest
  μ_cpu = copy(m_cpu.μ)
  m_cpu(x_cpu)
  @test m_cpu.μ ≈ μ_cpu
  gradient(() -> sum(m_cpu(x_cpu)), Flux.params(m_cpu))
  @test !(m_cpu.μ ≈ μ_cpu)

  μ_gpu = copy(m_gpu.μ)
  m_gpu(x_gpu)
  @test m_gpu.μ ≈ μ_gpu
  gradient(() -> sum(m_gpu(x_gpu)), Flux.params(m_gpu))
  @test !(m_gpu.μ ≈ μ_gpu)

  @test Array(m_gpu.μ) ≈ m_cpu.μ

  ## In testmode, never track statistics
  testmode!(m_cpu)
  μ_cpu = copy(m_cpu.μ)
  m_cpu(x_cpu)
  @test m_cpu.μ ≈ μ_cpu
  gradient(() -> sum(m_cpu(x_cpu)), Flux.params(m_cpu))
  @test m_cpu.μ ≈ μ_cpu

  testmode!(m_gpu)
  μ_gpu = copy(m_gpu.μ)
  m_gpu(x_gpu)
  @test m_gpu.μ ≈ μ_gpu
  gradient(() -> sum(m_gpu(x_gpu)), Flux.params(m_gpu))
  @test m_gpu.μ ≈ μ_gpu

  ## In trainmode, always track statistics
  trainmode!(m_cpu)
  μ_cpu = copy(m_cpu.μ)
  m_cpu(x_cpu)
  @test !(m_cpu.μ ≈ μ_cpu)
  μ_cpu = copy(m_cpu.μ)
  gradient(() -> sum(m_cpu(x_cpu)), Flux.params(m_cpu))
  @test !(m_cpu.μ ≈ μ_cpu)

  trainmode!(m_gpu)
  μ_gpu = copy(m_gpu.μ)
  m_gpu(x_gpu)
  @test !(m_gpu.μ ≈ μ_gpu)
  μ_gpu = copy(m_gpu.μ)
  gradient(() -> sum(m_gpu(x_gpu)), Flux.params(m_gpu))
  @test !(m_gpu.μ ≈ μ_gpu)

  ## No errors if input type mistmatch
  # x_cpu = rand(Float64, 3, 2, 2)
  # x_gpu = x_cpu |> gpu
  # m_cpu(x_cpu)
  # gradient(() -> sum(m_cpu(x_cpu)), Flux.params(m_cpu))
  # m_gpu(x_gpu)
  # gradient(() -> sum(m_gpu(x_gpu)), Flux.params(m_gpu))
end

@testset "Two-streams Bilinear" begin
  x = zeros(Float32,10,9) |> gpu
  y = zeros(Float32,2,9) |> gpu
  b = Flux.Bilinear(10, 2, 3) |> gpu
  @test size(b(x,y)) == (3,9)
  @test sum(abs2, b(x,y)) ≈ 0f0
  gs_gpu = gradient(() -> sum(abs2.(b(x, y))), params(b))
  b_cpu, x_cpu, y_cpu = b |> cpu, x |> cpu, y |> cpu
  gs_cpu = gradient(() -> sum(abs2.(b_cpu(x_cpu, y_cpu))), params(b_cpu))
  for (pgpu, pcpu) in zip(params(b), params(b_cpu))
    @test gs_cpu[pcpu] ≈ Array(gs_gpu[pgpu])
  end
end

@testset "Two-streams Bilinear" begin
  x = zeros(Float32,10,9) |> gpu
  y = zeros(Float32,2,9) |> gpu
  b = Flux.Bilinear(10, 2, 3) |> gpu
  @test size(b(x,y)) == (3,9)
  @test sum(abs2, b(x,y)) ≈ 0f0
  gs_gpu = gradient(() -> sum(abs2.(b(x, y))), params(b))
  b_cpu, x_cpu, y_cpu = b |> cpu, x |> cpu, y |> cpu
  gs_cpu = gradient(() -> sum(abs2.(b_cpu(x_cpu, y_cpu))), params(b_cpu))
  for (pgpu, pcpu) in zip(params(b), params(b_cpu))
    @test gs_cpu[pcpu] ≈ Array(gs_gpu[pgpu])
  end
end

@testset "Parallel" begin
  @testset "zero sum" begin
    input = randn(10, 10, 10, 10) |> gpu
    layer_gpu = Parallel(+, zero, identity) |> gpu
    @test layer_gpu(input) == input
    @test layer_gpu(input) isa Flux.CUDA.CuArray
  end

  @testset "vararg input" begin
    inputs = (randn(10), randn(5), randn(4)) .|> gpu
    layer = Parallel(+, Dense(10, 2), Dense(5, 2), Dense(4, 2)) |> gpu
    @test size(layer(inputs)) == (2,)
  end

  @testset "gradient" begin
    input_cpu = randn(10, 10, 10, 10)
    input_gpu = input_cpu |> gpu
    layer_cpu = Parallel(+, x -> zero(x), identity)
    layer_gpu = layer_cpu |> gpu
    gs_cpu = gradient(() -> sum(abs2.(layer_cpu(input_cpu))), params(layer_cpu))
    gs_gpu = gradient(() -> sum(abs2.(layer_gpu(input_gpu))), params(layer_gpu))
    for (pgpu, pcpu) in zip(params(layer_cpu), params(layer_gpu))
      @test gs_cpu[pcpu] ≈ gs_gpu[pgpu]
    end
  end
end<|MERGE_RESOLUTION|>--- conflicted
+++ resolved
@@ -18,33 +18,18 @@
 const BROKEN_LAYERS = Union{DepthwiseConv,
                             AlphaDropout}
 
-<<<<<<< HEAD
-function gpu_gradtest(name::String, layers::Vector, x_cpu, args...) 
-=======
 const ACTIVATIONS = [identity, relu, tanh,
                      sigmoid, exp, softplus,
                      elu, selu]
 
 function gpu_gradtest(name::String, layers::Vector, x_cpu = nothing, args...; test_cpu = true)
   isnothing(x_cpu) && error("Missing input to test the layers against.")
->>>>>>> de76e085
   @testset "$name GPU grad tests" begin
     for layer in layers
       @testset "$layer Layer GPU grad test" begin
 
         # compute output and grad of parameters
         l_cpu = layer(args...)
-<<<<<<< HEAD
-        l_gpu, x_gpu = gpu(l_cpu), gpu(x_cpu)
-        if l_cpu isa BROKEN_LAYERS
-          @test_broken gradient(() -> sum(l_gpu(x_gpu)), Flux.params(l_gpu)) isa Flux.Zygote.Grads
-        else
-          ps_gpu = Flux.params(l_gpu)
-          ps_cpu = Flux.params(l_cpu)
-          y_gpu, back_gpu = pullback(() -> sum(l_gpu(x_gpu)), ps_gpu)
-          gs_gpu = back_gpu(1.f0)
-          @test gs isa Flux.Zygote.Grads
-=======
         ps_cpu = Flux.params(l_cpu)
         y_cpu, back_cpu = pullback(() -> sum(l_cpu(x_cpu)), ps_cpu)
         gs_cpu = back_cpu(1f0)
@@ -65,17 +50,16 @@
 
           # test 
           if test_cpu
-            @test y_gpu ≈ y_cpu rtol=1f-3 atol=1f-3
-            @test Array(xg_gpu) ≈ xg_cpu rtol=1f-3 atol=1f-3
+            @test y_gpu ≈ y_cpu rtol = 1f-3 atol = 1f-3
+            @test Array(xg_gpu) ≈ xg_cpu rtol = 1f-3 atol = 1f-3
           end
           @test gs_gpu isa Flux.Zygote.Grads
           for (p_cpu, p_gpu) in zip(ps_cpu, ps_gpu)
             @test gs_gpu[p_gpu] isa Flux.CUDA.CuArray
             if test_cpu
-              @test Array(gs_gpu[p_gpu]) ≈ gs_cpu[p_cpu] rtol=1f-3 atol=1f-3
+              @test Array(gs_gpu[p_gpu]) ≈ gs_cpu[p_cpu] rtol = 1f-3 atol = 1f-3
             end
           end
->>>>>>> de76e085
         end
       end
     end
@@ -123,21 +107,18 @@
 gpu_gradtest("LayerNorm 2", layer_norm, rand(Float32, 5,4), 5)
 
 upsample = [x -> Upsample(scale=x)]
- gpu_gradtest("Upsample 2d", upsample, rand(Float32, 3, 4, 2, 3), (2,2))
- gpu_gradtest("Upsample 1d", upsample, rand(Float32, 3, 4, 2, 3), (2,))
-
-<<<<<<< HEAD
- pixelshuffle = [PixelShuffle]
- gpu_gradtest("PixelShuffle 2d", pixelshuffle, rand(Float32, 3, 4, 18, 3), 3)
- gpu_gradtest("PixelShuffle 1d", pixelshuffle, rand(Float32, 3, 18, 3), 3)
-
-=======
->>>>>>> de76e085
+gpu_gradtest("Upsample 2d", upsample, rand(Float32, 3, 4, 2, 3), (2,2))
+gpu_gradtest("Upsample 1d", upsample, rand(Float32, 3, 4, 2, 3), (2,))
+
+pixelshuffle = [PixelShuffle]
+gpu_gradtest("PixelShuffle 2d", pixelshuffle, rand(Float32, 3, 4, 18, 3), 3)
+gpu_gradtest("PixelShuffle 1d", pixelshuffle, rand(Float32, 3, 18, 3), 3)
+
 @testset "function layers" begin
   x = rand(Float32, 3,3)
-  gpu_autodiff_test(x -> sum(Flux.normalise(x; dims=1)), x)
-  gpu_autodiff_test(x -> sum(Flux.normalise(x; dims=2)), x)
-  gpu_autodiff_test(x -> sum(Flux.normalise(x)), x)
+  gpu_gradtest(x -> sum(Flux.normalise(x; dims=1)), x)
+  gpu_gradtest(x -> sum(Flux.normalise(x; dims=2)), x)
+  gpu_gradtest(x -> sum(Flux.normalise(x)), x)
 end
 
 @testset "Zeros mapped for $cl" for cl in (Conv, ConvTranspose, CrossCor, DepthwiseConv)
