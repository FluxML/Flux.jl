--- conflicted
+++ resolved
@@ -26,10 +26,6 @@
   @test z2 === gpu(z2)
 end
 
-<<<<<<< HEAD
-
-=======
->>>>>>> 256d7a50
 include("test_utils.jl")
 include("cuda.jl")
 include("losses.jl")
