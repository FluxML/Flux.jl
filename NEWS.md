--- conflicted
+++ resolved
@@ -1,10 +1,3 @@
-<<<<<<< HEAD
-# v0.11.2
-
-* Add [CTC loss function](https://github.com/FluxML/Flux.jl/pull/1287) to Losses module
-
-# v0.11
-=======
 # Flux Release Notes
 
 ## v0.12.0
@@ -13,6 +6,7 @@
 * Excise datasets in favour of other providers in the julia ecosystem.
 * other new features and bug fixes (see GitHub's releases page)
 * Added option to set `bias` to [false](https://github.com/FluxML/Flux.jl/pull/1379) to eliminating `bias` from being trained.
+* Add [CTC loss function](https://github.com/FluxML/Flux.jl/pull/1287) to Losses module
 
 ## v0.11.2
 
@@ -20,7 +14,6 @@
 * other new features and bug fixes (see GitHub releases page)
 
 ## v0.11
->>>>>>> a92d8ef5
 
 * Moved CUDA compatibility to use [CUDA.jl instead of CuArrays.jl](https://github.com/FluxML/Flux.jl/pull/1204)
 * Add [kaiming initialization](https://arxiv.org/abs/1502.01852) methods: [kaiming_uniform and kaiming_normal](https://github.com/FluxML/Flux.jl/pull/1243)
