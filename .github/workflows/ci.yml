--- conflicted
+++ resolved
@@ -17,14 +17,8 @@
       fail-fast: false
       matrix:
         version:
-<<<<<<< HEAD
-          - '1.5' # Replace this with the minimum Julia version that your package supports.
-          - 1.6
-          # - '1'   # automatically expands to the latest stable 1.x release of Julia
-=======
           - '1.5'
           - '1.6'
->>>>>>> d96c5ea3
           - 'nightly'
         os:
           - ubuntu-latest
